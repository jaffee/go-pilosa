--- conflicted
+++ resolved
@@ -1312,10 +1312,7 @@
 	Max            int64     `json:"max"`
 	Keys           bool      `json:"keys"`
 	NoStandardView bool      `json:"noStandardView"`
-<<<<<<< HEAD
-=======
 	TrackExistence bool      `json:"trackExistence"`
->>>>>>> 9b242f8c
 }
 
 func (so SchemaOptions) asIndexOptions() *IndexOptions {
