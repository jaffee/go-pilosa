# Change Log

* **master**
    * Deprecated `QueryResponse.Columns` function. Use `QueryResponse.ColumnAttrs` function instead.
    * Deprecated `QueryResponse.Column` function.
    * Removed support for Go 1.9.
    * Added `Rows` and `GroupBy` calls.
    * Added `index.Opts` and `field.Opts` functions, which return the options for an `Index` or `Field`.
    * Added roaring import support for `RowKeyColumnID`, `RowIDColumnKey` and `RowKeyColumnKey` type data. Pass `OptImportRoaring(true)` to `client.ImportField` to activate that.
<<<<<<< HEAD
    * Field option getters are attached to `Field` type instead of `*Field` type.
    * Deprecated `field.Options`. Use `field.Opts` instead.
=======
    * Deprecated `Range` call. Use `RowRange` instead.
>>>>>>> 165f57e6

* **v1.2.0** (2018-12-21)
    * **Compatible with Pilosa 1.2**
    * Added support for roaring imports which can speed up the import process by %30 for non-key column imports.
    * Added mutex and bool fields.
    * Added `field.ClearRow` call.
    * Added `index.Options` call.
    * Added support for roaring importing `RowIDColumnID` with timestamp data.
    * Added support for clear imports. Pass `OptImportClear(true)` to `client.ImportField` to use it.
    * Added experimental *no standard view* support for time fields. Use `OptFieldTypeTime(quantum, true)` to activate it. See https://github.com/pilosa/pilosa/issues/1710 for more information.
    * Added `keys` and `trackExistence` to index options.
    * Removed experimental import strategies.

* **v1.1.0** (2018-09-25)
    * Compatible with Pilosa 1.1.
    * Added support for `Not` queries. See [Not call](https://www.pilosa.com/docs/master/query-language/#not). Usage sample: `index.Not(field.Row(1))`. This feature requires Pilosa on master branch.

* **v0.10.0** (2018-09-05)
    * Compatible with Pilosa 1.0.
    * Following terminology was changed:
        * frame to field
        * bitmap to row
        * bit to column
        * slice to shard
    * There are three types of fields:
        * Set fields to store boolean values (default)
        * Integer fields to store an integer in the given range.
        * Time fields which can store timestamps.
    * Experimental: Import strategies are experimental and may be removed in later versions.
    * Moved CSV related functionality to the `csv` subpackge.
    * Renamed `FilterFieldTopN` function to `FilterAttrTopN`.
    * Removed all deprecated code.
    * Removed `Field` type and renamed `Frame` to `Field`.
    * Removed `client.ImportValueField` function. `client.ImportField` function imports both set and integer fields, depending on the type of the field.
    * Removed index and field validation. The validation is done only on the server side. `schema.Index` and `index.Field` functions do not return `error` values.

* **v0.9.0** (2018-05-10)
    * Compatible with Pilosa 0.9.
    * Added `Equals`, `NotEquals` and `NotNull` field operations.
    * Added `Field.Min` and `Field.Max` functions.
    * It is possible to set the number of import goroutines and track the import progress. See: [Importing and Exporting Data](docs/imports-exports.md).
    * **Breaking Change** The signature of `Client.ImportFrame` function was changed. See: [Importing and Exporting Data](docs/imports-exports.md).
    * **Deprecation** `TimeQuantum` for `IndexOptions`. Use `TimeQuantum` of individual `FrameOptions` instead.
    * **Deprecation** `IndexOptions` struct is deprecated and will be removed in the future.
    * **Deprecation** Passing `IndexOptions` or `nil` to `schema.Index` function.
    * **Deprecation** `SocketTimeout` client option. Use `OptClientSocketTimeout` instead.
    * **Deprecation** `ConnectTimeout` client option. Use `OptClientConnectTimeout` instead.
    * **Deprecation** `PoolSizePerRoute` client option. Use `OptClientPoolSizePerRoute` instead.
    * **Deprecation** `TotalPoolSize` client option. Use `OptClientTotalPoolSize` instead.
    * **Deprecation** `TLSConfig` client option. Use `OptClientTLSConfig` instead.
    * **Deprecation** `ColumnAttrs` query option. Use `OptQueryColumnAttrs` instead.
    * **Deprecation** `Slices` query option. Use `OptQuerySlices` instead.
    * **Deprecation** `ExcludeAttrs` query option. Use `OptQueryExcludeAttrs` instead.
    * **Deprecation** `ExcludeBits` query option. Use `OptQueryExcludeBits` instead.
    * **Deprecation** `CacheSize` frame option. Use `OptFrameCacheSize` instead.
    * **Deprecation** `IntField` frame option. Use `OptFrameIntField` instead.
    * **Deprecation** `RangeEnabled` frame option. All frames have this option `true` on Pilosa 0.10.
    * **Deprecation** `InverseEnabled` frame option and `Frame.InverseBitmap`, `Frame.InverseTopN`, `Frame.InverseBitmapTopN`, `Frame.InverseFilterFieldTopN`, `Frame.InverseRange` functions. Inverse frames will be removed from Pilosa 0.10.
    * **Removed** `NewClientFromAddresses` function. Use `NewClient([]string{address1, address2, ...}, option1, option2, ...)` instead.
    * **Removed** `NewClientWithURI` function. Use `NewClient(uri)` instead.
    * **Removed** `NewClientWithCluster` function. Use `NewClient(cluster, option1, option2, ...)` instead.

* **v0.8.0** (2017-11-16)
    * IPv6 support.
    * **Deprecation** `Error*` constants. Use `Err*` constants instead.
    * **Deprecation** `NewClientWithURI`, `NewClientFromAddresses` and `NewClientWithCluster` functions. Use `NewClient` function which can be used with the same parameters.
    * **Deprecation** Passing a `*ClientOptions` struct to `NewClient` function. Pass 0 or more `ClientOption` structs to `NewClient` instead.
    * **Deprecation** Passing a `*QueryOptions` struct to `client.Query` function. Pass 0 or more `QueryOption` structs instead.
    * **Deprecation** Index options.
    * **Deprecation** Passing a `*FrameOptions` struct to `index.Frame` function. Pass 0 or more `FrameOption` structs instead.

* **v0.7.0** (2017-10-04):
    * Dropped support for Go 1.7.
    * Added support for creating range encoded frames.
    * Added `Xor` call.
    * Added support for excluding bits or attributes from bitmap calls. In order to exclude bits, pass `ExcludeBits: true` in your `QueryOptions`. In order to exclude attributes, pass `ExcludeAttrs: true`.
    * Added range field operations.
    * Customizable CSV timestamp format.
    * `HTTPS connections are supported.
    * **Deprecation** Row and column labels are deprecated, and will be removed in a future release of this library. Do not use `ColumnLabel` option for `IndexOptions` and `RowLabel` for `FrameOption` for new code. See: https://github.com/pilosa/pilosa/issues/752 for more info.

* **v0.5.0** (2017-08-03):
    * Supports imports and exports.
    * Introduced schemas. No need to re-define already existing indexes and frames.
    * `NewClientFromAddresses` convenience function added. Create a client for a
      cluster directly from a slice of strings.
    * Failover for connection errors.
    * *make* commands are supported on Windows.
    * **Deprecation** `NewIndex`. Use `schema.Index` instead.
    * **Deprecation** `CreateIndex`, `CreateFrame`, `EnsureIndex`, `EnsureFrame`. Use schemas and `client.SyncSchema` instead.

* **v0.4.0** (2017-06-09):
    * Supports Pilosa Server v0.4.0.
    * Updated the accepted values for index, frame names and labels to match with the Pilosa server.
    * `Union` query now accepts zero or more variadic arguments. `Intersect` and `Difference` queries now accept one or more variadic arguments.
    * Added `inverse TopN` and `inverse Range` calls.
    * Inverse enabled status of frames is not checked on the client side.

* **v0.3.1** (2017-05-01):
    * Initial version.
    * Supports Pilosa Server v0.3.1.<|MERGE_RESOLUTION|>--- conflicted
+++ resolved
@@ -7,12 +7,9 @@
     * Added `Rows` and `GroupBy` calls.
     * Added `index.Opts` and `field.Opts` functions, which return the options for an `Index` or `Field`.
     * Added roaring import support for `RowKeyColumnID`, `RowIDColumnKey` and `RowKeyColumnKey` type data. Pass `OptImportRoaring(true)` to `client.ImportField` to activate that.
-<<<<<<< HEAD
     * Field option getters are attached to `Field` type instead of `*Field` type.
     * Deprecated `field.Options`. Use `field.Opts` instead.
-=======
     * Deprecated `Range` call. Use `RowRange` instead.
->>>>>>> 165f57e6
 
 * **v1.2.0** (2018-12-21)
     * **Compatible with Pilosa 1.2**
