--- conflicted
+++ resolved
@@ -585,14 +585,11 @@
 	if err != nil {
 		t.Fatal(err)
 	}
-<<<<<<< HEAD
-=======
 	i2 := schema.indexes[index.Name()]
 	if !reflect.DeepEqual(index.options, i2.options) {
 		t.Fatalf("%v != %v", index.options, i2.options)
 	}
 
->>>>>>> 9b242f8c
 	f2 := schema.indexes[index.Name()].fields["schema-test-field"]
 	if f2 == nil {
 		t.Fatal("Field should not be nil")
