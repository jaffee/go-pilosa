// +build integration

// Copyright 2017 Pilosa Corp.
//
// Redistribution and use in source and binary forms, with or without
// modification, are permitted provided that the following conditions
// are met:
//
// 1. Redistributions of source code must retain the above copyright
// notice, this list of conditions and the following disclaimer.
//
// 2. Redistributions in binary form must reproduce the above copyright
// notice, this list of conditions and the following disclaimer in the
// documentation and/or other materials provided with the distribution.
//
// 3. Neither the name of the copyright holder nor the names of its
// contributors may be used to endorse or promote products derived
// from this software without specific prior written permission.
//
// THIS SOFTWARE IS PROVIDED BY THE COPYRIGHT HOLDERS AND
// CONTRIBUTORS "AS IS" AND ANY EXPRESS OR IMPLIED WARRANTIES,
// INCLUDING, BUT NOT LIMITED TO, THE IMPLIED WARRANTIES OF
// MERCHANTABILITY AND FITNESS FOR A PARTICULAR PURPOSE ARE
// DISCLAIMED. IN NO EVENT SHALL THE COPYRIGHT HOLDER OR
// CONTRIBUTORS BE LIABLE FOR ANY DIRECT, INDIRECT, INCIDENTAL,
// SPECIAL, EXEMPLARY, OR CONSEQUENTIAL DAMAGES (INCLUDING,
// BUT NOT LIMITED TO, PROCUREMENT OF SUBSTITUTE GOODS OR
// SERVICES; LOSS OF USE, DATA, OR PROFITS; OR BUSINESS
// INTERRUPTION) HOWEVER CAUSED AND ON ANY THEORY OF LIABILITY,
// WHETHER IN CONTRACT, STRICT LIABILITY, OR TORT (INCLUDING
// NEGLIGENCE OR OTHERWISE) ARISING IN ANY WAY OUT OF THE USE
// OF THIS SOFTWARE, EVEN IF ADVISED OF THE POSSIBILITY OF SUCH
// DAMAGE.

package pilosa

import (
	"bytes"
	"crypto/tls"
	"encoding/json"
	"fmt"
	"io"
	"net/http"
	"net/http/httptest"
	"os"
	"reflect"
	"strconv"
	"strings"
	"testing"
	"time"

	"github.com/golang/protobuf/proto"
	pbuf "github.com/pilosa/go-pilosa/gopilosa_pbuf"
	"github.com/pkg/errors"
)

var index *Index
var testFrame *Frame

func TestMain(m *testing.M) {
	var err error
	index, err = NewIndex("go-testindex")
	if err != nil {
		panic(err)
	}
	testFrame, err = index.Frame("test-frame", &FrameOptions{RangeEnabled: true})
	if err != nil {
		panic(err)
	}

	Setup()
	r := m.Run()
	TearDown()
	os.Exit(r)
}

func Setup() {
	client := getClient()
	err := client.EnsureIndex(index)
	if err != nil {
		panic(err)
	}
	err = client.EnsureFrame(testFrame)
	if err != nil {
		panic(err)
	}
	err = client.CreateIntField(testFrame, "testfield", 0, 1000)
	if err != nil {
		panic(errors.Wrap(err, "creating int field"))
	}
}

func TearDown() {
	client := getClient()
	err := client.DeleteIndex(index)
	if err != nil {
		panic(err)
	}
}

func Reset() {
	client := getClient()
	client.DeleteIndex(index)
	Setup()
}

func TestCreateDefaultClient(t *testing.T) {
	client := DefaultClient()
	if client == nil {
		t.Fatal()
	}
}

func TestClientReturnsResponse(t *testing.T) {
	client := getClient()
	response, err := client.Query(testFrame.Bitmap(1), nil)
	if err != nil {
		t.Fatalf("Error querying: %s", err)
	}
	if response == nil {
		t.Fatalf("Response should not be nil")
	}
}

func TestQueryWithSlices(t *testing.T) {
	Reset()
	const sliceWidth = 1048576
	client := getClient()
	if _, err := client.Query(testFrame.SetBit(1, 100)); err != nil {
		t.Fatal(err)
	}
	if _, err := client.Query(testFrame.SetBit(1, sliceWidth)); err != nil {
		t.Fatal(err)
	}
	if _, err := client.Query(testFrame.SetBit(1, sliceWidth*3)); err != nil {
		t.Fatal(err)
	}

	response, err := client.Query(testFrame.Bitmap(1), Slices(0, 3))
	if err != nil {
		t.Fatal(err)
	}
	if bits := response.Result().Bitmap().Bits; !reflect.DeepEqual(bits, []uint64{100, sliceWidth * 3}) {
		t.Fatalf("Unexpected results: %#v", bits)
	}
}

func TestQueryWithColumns(t *testing.T) {
	Reset()
	client := getClient()
	targetAttrs := map[string]interface{}{
		"name":       "some string",
		"age":        int64(95),
		"registered": true,
		"height":     1.83,
	}
	_, err := client.Query(testFrame.SetBit(1, 100), nil)
	if err != nil {
		t.Fatal(err)
	}
	response, err := client.Query(index.SetColumnAttrs(100, targetAttrs), nil)
	if err != nil {
		t.Fatal(err)
	}
	if !reflect.DeepEqual(response.Column(), ColumnItem{}) {
		t.Fatalf("No columns should be returned if it wasn't explicitly requested")
	}
	response, err = client.Query(testFrame.Bitmap(1), &QueryOptions{Columns: true})
	if err != nil {
		t.Fatal(err)
	}
	columns := response.Columns()
	if len(columns) != 1 {
		t.Fatalf("Column count should be == 1")
	}
	if columns[0].ID != 100 {
		t.Fatalf("Column ID should be == 100")
	}
	if !reflect.DeepEqual(columns[0].Attributes, targetAttrs) {
		t.Fatalf("Column attrs does not match")
	}

	if !reflect.DeepEqual(response.Column(), columns[0]) {
		t.Fatalf("Columns() should be equivalent to first column in the response")
	}
}

func TestSetRowAttrs(t *testing.T) {
	Reset()
	client := getClient()
	targetAttrs := map[string]interface{}{
		"name":       "some string",
		"age":        int64(95),
		"registered": true,
		"height":     1.83,
	}
	_, err := client.Query(testFrame.SetBit(1, 100), nil)
	if err != nil {
		t.Fatal(err)
	}
	_, err = client.Query(testFrame.SetRowAttrs(1, targetAttrs), nil)
	if err != nil {
		t.Fatal(err)
	}
	response, err := client.Query(testFrame.Bitmap(1), &QueryOptions{Columns: true})
	if err != nil {
		t.Fatal(err)
	}
	if !reflect.DeepEqual(targetAttrs, response.Result().Bitmap().Attributes) {
		t.Fatalf("Bitmap attributes should be set")
	}
}

func TestOrmCount(t *testing.T) {
	client := getClient()
	countFrame, err := index.Frame("count-test", nil)
	if err != nil {
		t.Fatal(err)
	}
	err = client.EnsureFrame(countFrame)
	if err != nil {
		t.Fatal(err)
	}
	qry := index.BatchQuery(
		countFrame.SetBit(10, 20),
		countFrame.SetBit(10, 21),
		countFrame.SetBit(15, 25),
	)
	client.Query(qry, nil)
	response, err := client.Query(index.Count(countFrame.Bitmap(10)), nil)
	if err != nil {
		t.Fatal(err)
	}
	if response.Result().Count() != 2 {
		t.Fatalf("Count should be 2")
	}
}

func TestIntersectReturns(t *testing.T) {
	client := getClient()
	frame, err := index.Frame("segments")
	if err != nil {
		t.Fatal(err)
	}
	err = client.EnsureFrame(frame)
	if err != nil {
		t.Fatal(err)
	}
	qry1 := index.BatchQuery(
		frame.SetBit(2, 10),
		frame.SetBit(2, 15),
		frame.SetBit(3, 10),
		frame.SetBit(3, 20),
	)
	client.Query(qry1, nil)
	qry2 := index.Intersect(frame.Bitmap(2), frame.Bitmap(3))
	response, err := client.Query(qry2, nil)
	if err != nil {
		t.Fatal(err)
	}
	if len(response.Results()) != 1 {
		t.Fatal("There must be 1 result")
	}
	if !reflect.DeepEqual(response.Result().Bitmap().Bits, []uint64{10}) {
		t.Fatal("Returned bits must be: [10]")
	}
}

func TestTopNReturns(t *testing.T) {
	client := getClient()
	frame, err := index.Frame("topn_test", nil)
	if err != nil {
		t.Fatal(err)
	}
	err = client.EnsureFrame(frame)
	if err != nil {
		t.Fatal(err)
	}
	qry := index.BatchQuery(
		frame.SetBit(10, 5),
		frame.SetBit(10, 10),
		frame.SetBit(10, 15),
		frame.SetBit(20, 5),
		frame.SetBit(30, 5),
	)
	client.Query(qry, nil)
	// XXX: The following is required to make this test pass. See: https://github.com/pilosa/pilosa/issues/625
	client.HttpRequest("POST", "/recalculate-caches", nil, nil)
	response, err := client.Query(frame.TopN(2), nil)
	if err != nil {
		t.Fatal(err)
	}
	items := response.Result().CountItems()
	if len(items) != 2 {
		t.Fatalf("There should be 2 count items: %v", items)
	}
	item := items[0]
	if item.ID != 10 {
		t.Fatalf("Item[0] ID should be 10")
	}
	if item.Count != 3 {
		t.Fatalf("Item[0] Count should be 3")
	}
}

func TestCreateDeleteIndexFrame(t *testing.T) {
	client := getClient()
	index1, err := NewIndex("to-be-deleted")
	if err != nil {
		panic(err)
	}
	frame1, err := index1.Frame("foo")
	err = client.CreateIndex(index1)
	if err != nil {
		t.Fatal(err)
	}
	err = client.CreateFrame(frame1)
	if err != nil {
		t.Fatal(err)
	}
	err = client.DeleteFrame(frame1)
	if err != nil {
		t.Fatal(err)
	}
	err = client.DeleteIndex(index1)
	if err != nil {
		t.Fatal(err)
	}
}

func TestEnsureIndexExists(t *testing.T) {
	client := getClient()
	err := client.EnsureIndex(index)
	if err != nil {
		t.Fatal(err)
	}
}

func TestEnsureFrameExists(t *testing.T) {
	client := getClient()
	err := client.EnsureFrame(testFrame)
	if err != nil {
		t.Fatal(err)
	}
}

func TestCreateFrameWithTimeQuantum(t *testing.T) {
	client := getClient()
	options := &FrameOptions{TimeQuantum: TimeQuantumYear}
	frame, err := index.Frame("frame-with-timequantum", options)
	if err != nil {
		t.Fatal(err)
	}
	err = client.CreateFrame(frame)
	if err != nil {
		t.Fatal(err)
	}
}

func TestErrorCreatingIndex(t *testing.T) {
	client := getClient()
	err := client.CreateIndex(index)
	if err == nil {
		t.Fatal()
	}
}

func TestErrorCreatingFrame(t *testing.T) {
	client := getClient()
	err := client.CreateFrame(testFrame)
	if err == nil {
		t.Fatal()
	}
}

func TestIndexAlreadyExists(t *testing.T) {
	client := getClient()
	err := client.CreateIndex(index)
	if err != ErrIndexExists {
		t.Fatal(err)
	}
}

func TestQueryWithEmptyClusterFails(t *testing.T) {
	client := NewClientWithCluster(DefaultCluster(), &ClientOptions{SkipVersionCheck: true})
	_, err := client.Query(index.RawQuery("won't run"), nil)
	if err != ErrEmptyCluster {
		t.Fatal(err)
	}
}

func TestMaxHostsFail(t *testing.T) {
	uri, _ := NewURIFromAddress("does-not-resolve.foo.bar")
	cluster := NewClusterWithHost(uri, uri, uri, uri)
	client := NewClientWithCluster(cluster, &ClientOptions{SkipVersionCheck: true})
	_, err := client.Query(index.RawQuery("foo"), nil)
	if err != ErrTriedMaxHosts {
		t.Fatalf("ErrTriedMaxHosts error should be returned")
	}
}

func TestQueryInverseBitmap(t *testing.T) {
	client := getClient()
	options := &FrameOptions{
		InverseEnabled: true,
	}
	f1, err := index.Frame("f1-inversable", options)
	if err != nil {
		t.Fatal(err)
	}
	err = client.EnsureFrame(f1)
	if err != nil {
		t.Fatal(err)
	}
	_, err = client.Query(
		index.BatchQuery(
			f1.SetBit(1000, 5000),
			f1.SetBit(1000, 6000),
			f1.SetBit(3000, 5000)), nil)
	if err != nil {
		t.Fatal(err)
	}
	response, err := client.Query(
		index.BatchQuery(
			f1.Bitmap(1000),
			f1.InverseBitmap(5000)), nil)
	if err != nil {
		t.Fatal(err)
	}
	if len(response.Results()) != 2 {
		t.Fatalf("Response should contain 2 results")
	}
	bits1 := response.Results()[0].Bitmap().Bits
	targetBits1 := []uint64{5000, 6000}
	if !reflect.DeepEqual(targetBits1, bits1) {
		t.Fatalf("bits should be: %v, but it is: %v", targetBits1, bits1)
	}
	bits2 := response.Results()[1].Bitmap().Bits
	targetBits2 := []uint64{1000, 3000}
	if !reflect.DeepEqual(targetBits2, bits2) {
		t.Fatalf("bits should be: %v, but it is: %v", targetBits2, bits2)
	}
}

func TestQueryFailsIfAddressNotResolved(t *testing.T) {
	uri, _ := NewURIFromAddress("nonexisting.domain.pilosa.com:3456")
	client, _ := NewClient(uri, SkipVersionCheck(true))
	_, err := client.Query(index.RawQuery("bar"), nil)
	if err == nil {
		t.Fatal()
	}
}

func TestQueryFails(t *testing.T) {
	client := getClient()
	_, err := client.Query(index.RawQuery("Invalid query"), nil)
	if err == nil {
		t.Fatal()
	}
}

func TestInvalidHttpRequest(t *testing.T) {
	client := getClient()
	_, _, err := client.httpRequest("INVALID METHOD", "/foo", nil, nil)
	if err == nil {
		t.Fatal()
	}
}

func TestErrorResponseNotRead(t *testing.T) {
	server := getMockServer(500, []byte("Unknown error"), 512)
	defer server.Close()
	uri, err := NewURIFromAddress(server.URL)
	if err != nil {
		t.Fatal(err)
	}
	client, _ := NewClient(uri, SkipVersionCheck(true))
	response, err := client.Query(testFrame.Bitmap(1), nil)
	if err == nil {
		t.Fatalf("Got response: %v", response)
	}
}

func TestResponseNotRead(t *testing.T) {
	server := getMockServer(200, []byte("some content"), 512)
	defer server.Close()
	uri, err := NewURIFromAddress(server.URL)
	if err != nil {
		t.Fatal(err)
	}
	client, _ := NewClient(uri, SkipVersionCheck(true))
	response, err := client.Query(testFrame.Bitmap(1), nil)
	if err == nil {
		t.Fatalf("Got response: %v", response)
	}
}

func TestInvalidResponse(t *testing.T) {
	server := getMockServer(200, []byte("unmarshal this!"), -1)
	defer server.Close()
	client, _ := NewClient(server.URL, SkipVersionCheck(true))
	response, err := client.Query(index.RawQuery("don't care"), nil)
	if err == nil {
		t.Fatalf("Got response: %v", response)
	}
}

func TestSchema(t *testing.T) {
	client := getClient()
	schema, err := client.Schema()
	if err != nil {
		t.Fatal(err)
	}
	if len(schema.indexes) < 1 {
		t.Fatalf("There should be at least 1 index in the schema")
	}
	f, err := index.Frame("schema-test-frame",
		CacheTypeLRU,
		CacheSize(9999),
		InverseEnabled(true),
		TimeQuantumYearMonthDay,
	)
	err = client.EnsureFrame(f)
	if err != nil {
		t.Fatal(err)
	}
	schema, err = client.Schema()
	if err != nil {
		t.Fatal(err)
	}
	f = schema.indexes[index.Name()].frames["schema-test-frame"]
	if f == nil {
		t.Fatal("Frame should not be nil")
	}
	opt := f.options
	if opt.CacheType != CacheTypeLRU {
		t.Fatalf("cache type %s != %s", CacheTypeLRU, opt.CacheType)
	}
	if opt.CacheSize != 9999 {
		t.Fatalf("cache size 9999 != %d", opt.CacheSize)
	}
	if opt.InverseEnabled != true {
		t.Fatal("inverse enabled false")
	}
	if opt.TimeQuantum != TimeQuantumYearMonthDay {
		t.Fatalf("time quantum %s != %s", string(TimeQuantumYearMonthDay), string(opt.TimeQuantum))
	}
}

func TestSync(t *testing.T) {
	client := getClient()
	remoteIndex, _ := NewIndex("remote-index-1")
	err := client.EnsureIndex(remoteIndex)
	if err != nil {
		t.Fatal(err)
	}
	remoteFrame, _ := remoteIndex.Frame("remote-frame-1")
	err = client.EnsureFrame(remoteFrame)
	if err != nil {
		t.Fatal(err)
	}
	schema1 := NewSchema()
	index11, _ := schema1.Index("diff-index1")
	index11.Frame("frame1-1")
	index11.Frame("frame1-2")
	index12, _ := schema1.Index("diff-index2")
	index12.Frame("frame2-1")
	schema1.Index(remoteIndex.Name())

	err = client.SyncSchema(schema1)
	if err != nil {
		t.Fatal(err)
	}
	client.DeleteIndex(remoteIndex)
	client.DeleteIndex(index11)
	client.DeleteIndex(index12)
}

func TestSyncFailure(t *testing.T) {
	server := getMockServer(404, []byte("sorry, not found"), -1)
	defer server.Close()
	uri, err := NewURIFromAddress(server.URL)
	if err != nil {
		panic(err)
	}
	client, _ := NewClient(uri, SkipVersionCheck(true))
	err = client.SyncSchema(NewSchema())
	if err == nil {
		t.Fatal("should have failed")
	}
}

func TestErrorRetrievingSchema(t *testing.T) {
	server := getMockServer(404, []byte("sorry, not found"), -1)
	defer server.Close()
	uri, err := NewURIFromAddress(server.URL)
	if err != nil {
		panic(err)
	}
	client, _ := NewClient(uri, SkipVersionCheck(true))
	_, err = client.Schema()
	if err == nil {
		t.Fatal("should have failed")
	}
}

func TestInvalidSchemaInvalidIndex(t *testing.T) {
	data := []byte(`
		{
			"indexes": [{
				"Name": "**INVALID**"
			}]
		}
	`)
	server := getMockServer(200, data, len(data))
	defer server.Close()
	uri, err := NewURIFromAddress(server.URL)
	if err != nil {
		panic(err)
	}
	client, _ := NewClient(uri, SkipVersionCheck(true))
	_, err = client.Schema()
	if err == nil {
		t.Fatal("should have failed")
	}
}

func TestInvalidSchemaInvalidFrame(t *testing.T) {
	data := []byte(`
		{
			"indexes": [{
				"name": "myindex",
				"frames": [{
					"name": "**INVALID**"
				}]
			}]
		}
	`)
	server := getMockServer(200, data, len(data))
	defer server.Close()
	client, _ := NewClient(server.URL, SkipVersionCheck(true))
	_, err := client.Schema()
	if err == nil {
		t.Fatal("should have failed")
	}
}

func TestCSVImport(t *testing.T) {
	client := getClient()
	text := `10,7
		10,5
		2,3
		7,1`
	iterator := NewCSVBitIterator(strings.NewReader(text))
	frame, err := index.Frame("importframe")
	if err != nil {
		t.Fatal(err)
	}
	err = client.EnsureFrame(frame)
	if err != nil {
		t.Fatal(err)
	}
	err = client.ImportFrame(frame, iterator, 10)
	if err != nil {
		t.Fatal(err)
	}

	target := []uint64{3, 1, 5}
	bq := index.BatchQuery(
		frame.Bitmap(2),
		frame.Bitmap(7),
		frame.Bitmap(10),
	)
	response, err := client.Query(bq)
	if err != nil {
		t.Fatal(err)
	}
	if len(response.Results()) != 3 {
		t.Fatalf("Result count should be 3")
	}
	for i, result := range response.Results() {
		br := result.Bitmap()
		if target[i] != br.Bits[0] {
			t.Fatalf("%d != %d", target[i], br.Bits[0])
		}
	}
}

func TestValueCSVImport(t *testing.T) {
	client := getClient()
	text := `10,7
		7,1`
	iterator := NewCSVValueIterator(strings.NewReader(text))
	frameOptions := &FrameOptions{}
	frameOptions.AddIntField("foo", 0, 100)
	frame, err := index.Frame("importvalueframe", frameOptions)
	if err != nil {
		t.Fatal(err)
	}
	err = client.EnsureFrame(frame)
	if err != nil {
		t.Fatal(err)
	}
	bq := index.BatchQuery(
		frame.SetBit(1, 10),
		frame.SetBit(1, 7),
	)
	response, err := client.Query(bq, nil)
	if err != nil {
		t.Fatal(err)
	}
	err = client.ImportValueFrame(frame, "foo", iterator, 10)
	if err != nil {
		t.Fatal(err)
	}
	response, err = client.Query(frame.Sum(frame.Bitmap(1), "foo"), nil)
	if err != nil {
		t.Fatal(err)
	}
	target := int64(8)
	if target != response.Result().Sum() {
		t.Fatalf("%d != %d", target, response.Result().Sum())
	}
}

func TestCSVExport(t *testing.T) {
	client := getClient()
	frame, err := index.Frame("exportframe", nil)
	if err != nil {
		t.Fatal(err)
	}
	client.EnsureFrame(frame)
	_, err = client.Query(index.BatchQuery(
		frame.SetBit(1, 1),
		frame.SetBit(1, 10),
		frame.SetBit(2, 1048577),
	), nil)
	if err != nil {
		t.Fatal(err)
	}
	targetBits := []Bit{
		{RowID: 1, ColumnID: 1},
		{RowID: 1, ColumnID: 10},
		{RowID: 2, ColumnID: 1048577},
	}
	bits := []Bit{}
	iterator, err := client.ExportFrame(frame, "standard")
	if err != nil {
		t.Fatal(err)
	}
	for {
		bit, err := iterator.NextBit()
		if err == io.EOF {
			break
		}
		if err != nil {
			t.Fatal(err)
		}
		bits = append(bits, bit)
	}
	if !reflect.DeepEqual(targetBits, bits) {
		t.Fatalf("ExportFrame should export the frame")
	}
}

func TestCSVExportFailure(t *testing.T) {
	server := getMockServer(404, []byte("sorry, not found"), -1)
	defer server.Close()
	client, _ := NewClient(server.URL, SkipVersionCheck(true))
	frame, err := index.Frame("exportframe", nil)
	if err != nil {
		t.Fatal(err)
	}
	_, err = client.ExportFrame(frame, "standard")
	if err == nil {
		t.Fatal("should have failed")
	}
}

func TestExportReaderFailure(t *testing.T) {
	server := getMockServer(404, []byte("sorry, not found"), -1)
	defer server.Close()
	uri, err := NewURIFromAddress(server.URL)
	if err != nil {
		panic(err)
	}
	frame, err := index.Frame("exportframe", nil)
	if err != nil {
		t.Fatal(err)
	}
	sliceURIs := map[uint64]*URI{
		0: uri,
	}
	client, _ := NewClient(uri, SkipVersionCheck(true))
	reader := newExportReader(client, sliceURIs, frame, "standard")
	buf := make([]byte, 1000)
	_, err = reader.Read(buf)
	if err == nil {
		t.Fatal("should have failed")
	}
}

func TestExportReaderReadBodyFailure(t *testing.T) {
	server := getMockServer(200, []byte("not important"), 100)
	defer server.Close()
	uri, err := NewURIFromAddress(server.URL)
	if err != nil {
		t.Fatal(err)
	}
	frame, err := index.Frame("exportframe", nil)
	if err != nil {
		t.Fatal(err)
	}
	sliceURIs := map[uint64]*URI{0: uri}
	client, _ := NewClient(uri, SkipVersionCheck(true))
	reader := newExportReader(client, sliceURIs, frame, "standard")
	buf := make([]byte, 1000)
	_, err = reader.Read(buf)
	if err == nil {
		t.Fatal("should have failed")
	}
}

func TestFetchFragmentNodes(t *testing.T) {
	client := getClient()
	nodes, err := client.fetchFragmentNodes(index.Name(), 0)
	if err != nil {
		t.Fatal(err)
	}
	if len(nodes) != 1 {
		t.Fatalf("1 node should be returned")
	}
}

func TestFetchStatus(t *testing.T) {
	client := getClient()
	status, err := client.status()
	if err != nil {
		t.Fatal(err)
	}
	if len(status.Nodes) == 0 {
		t.Fatalf("There should be at least 1 host in the status")
	}
}

func TestFetchViews(t *testing.T) {
	client := getClient()
	options := &FrameOptions{
		TimeQuantum: "YMD",
	}
	frame, err := index.Frame("viewsframe", options)
	if err != nil {
		t.Fatal(err)
	}
	client.EnsureFrame(frame)
	client.Query(frame.SetBitTimestamp(10, 100, time.Now()), nil)
	views, err := client.Views(frame)
	if err != nil {
		t.Fatal(err)
	}
	if len(views) != 4 {
		t.Fatalf("4 views should have been returned")
	}
}

func TestRangeFrame(t *testing.T) {
	client := getClient()
	options := &FrameOptions{}
	options.AddIntField("foo", 10, 20)
	frame, _ := index.Frame("rangeframe", options)
	err := client.EnsureFrame(frame)
	if err != nil {
		t.Fatal(err)
	}
	_, err = client.Query(index.BatchQuery(
		frame.SetBit(1, 10),
		frame.SetBit(1, 100),
		frame.Field("foo").SetIntValue(10, 11),
		frame.Field("foo").SetIntValue(100, 15),
	), nil)
	if err != nil {
		t.Fatal(err)
	}
	resp, err := client.Query(frame.Sum(frame.Bitmap(1), "foo"), nil)
	if err != nil {
		t.Fatal(err)
	}
	if resp.Result().Sum() != 26 {
		t.Fatalf("Sum 26 != %d", resp.Result().Sum())
	}
	if resp.Result().Count() != 2 {
		t.Fatalf("Count 2 != %d", resp.Result().Count())
	}

	resp, err = client.Query(frame.Field("foo").LT(15), nil)
	if err != nil {
		t.Fatal(err)
	}
	if len(resp.Result().Bitmap().Bits) != 1 {
		t.Fatalf("Count 1 != %d", len(resp.Result().Bitmap().Bits))
	}
	if resp.Result().Bitmap().Bits[0] != 10 {
		t.Fatalf("Bit 10 != %d", resp.Result().Bitmap().Bits[0])
	}
}

func TestCreateIntField(t *testing.T) {
	client := getClient()
	options := &FrameOptions{RangeEnabled: true}
	frame, _ := index.Frame("rangeframe-addfield", options)
	err := client.EnsureFrame(frame)
	if err != nil {
		t.Fatal(err)
	}
	err = client.CreateIntField(frame, "foo", 10, 20)
	if err != nil {
		t.Fatal(err)
	}
	_, err = client.Query(index.BatchQuery(
		frame.SetBit(1, 10),
		frame.SetBit(1, 100),
		frame.SetIntFieldValue(10, "foo", 11),
		frame.SetIntFieldValue(100, "foo", 15),
	), nil)
	if err != nil {
		t.Fatal(err)
	}
	resp, err := client.Query(frame.Sum(frame.Bitmap(1), "foo"), nil)
	if err != nil {
		t.Fatal(err)
	}
	if resp.Result().Sum() != 26 {
		t.Fatalf("Sum 26 != %d", resp.Result().Sum())
	}
	if resp.Result().Count() != 2 {
		t.Fatalf("Count 2 != %d", resp.Result().Count())
	}
}

func TestDeleteField(t *testing.T) {
	client := getClient()
	options := &FrameOptions{}
	options.AddIntField("foo", 10, 20)
	frame, _ := index.Frame("rangeframe-deletefield", options)
	err := client.EnsureFrame(frame)
	if err != nil {
		t.Fatal(err)
	}
	err = client.DeleteField(frame, "foo")
	if err != nil {
		t.Fatal(err)
	}
}

func TestExcludeAttrsBits(t *testing.T) {
	client := getClient()
	frame, _ := index.Frame("excludebitsattrsframe", nil)
	err := client.EnsureFrame(frame)
	if err != nil {
		t.Fatal(err)
	}
	attrs := map[string]interface{}{
		"foo": "bar",
	}
	_, err = client.Query(index.BatchQuery(
		frame.SetBit(1, 100),
		frame.SetRowAttrs(1, attrs),
	), nil)
	if err != nil {
		t.Fatal(err)
	}

	// test exclude bits.
	resp, err := client.Query(frame.Bitmap(1), &QueryOptions{ExcludeBits: true})
	if err != nil {
		t.Fatal(err)
	}
	if len(resp.Result().Bitmap().Bits) != 0 {
		t.Fatalf("bits should be excluded")
	}
	if len(resp.Result().Bitmap().Attributes) != 1 {
		t.Fatalf("attributes should be included")
	}

	// test exclude attributes.
	resp, err = client.Query(frame.Bitmap(1), &QueryOptions{ExcludeAttrs: true})
	if err != nil {
		t.Fatal(err)
	}
	if len(resp.Result().Bitmap().Bits) != 1 {
		t.Fatalf("bits should be included")
	}
	if len(resp.Result().Bitmap().Attributes) != 0 {
		t.Fatalf("attributes should be excluded")
	}
}

func TestImportBitIteratorError(t *testing.T) {
	client := getClient()
	frame, err := index.Frame("not-important", nil)
	if err != nil {
		t.Fatal(err)
	}
	iterator := NewCSVBitIterator(&BrokenReader{})
	err = client.ImportFrame(frame, iterator, 100)
	if err == nil {
		t.Fatalf("import frame should fail with broken reader")
	}
}

func TestImportValueIteratorError(t *testing.T) {
	client := getClient()
	frame, err := index.Frame("not-important", nil)
	if err != nil {
		t.Fatal(err)
	}
	iterator := NewCSVValueIterator(&BrokenReader{})
	err = client.ImportValueFrame(frame, "foo", iterator, 100)
	if err == nil {
		t.Fatalf("import value frame should fail with broken reader")
	}
}

func TestImportFailsOnImportBitsError(t *testing.T) {
	server := getMockServer(500, []byte{}, 0)
	defer server.Close()
	client, _ := NewClient(server.URL, SkipVersionCheck(true))
	err := client.importBits("foo", "bar", 0, []Bit{})
	if err == nil {
		t.Fatalf("importBits should fail when fetch fragment nodes fails")
	}
}

func TestValueImportFailsOnImportValueError(t *testing.T) {
	server := getMockServer(500, []byte{}, 0)
	defer server.Close()
	client, _ := NewClient(server.URL, SkipVersionCheck(true))
	err := client.importValues("foo", "bar", 0, "foo", []FieldValue{})
	if err == nil {
		t.Fatalf("importValues should fail when fetch fragment nodes fails")
	}
}

func TestImportFrameFailsIfImportBitsFails(t *testing.T) {
	data := []byte(`[{"host":"non-existing-domain:9999","internalHost":"10101"}]`)
	server := getMockServer(200, data, len(data))
	defer server.Close()
	client, _ := NewClient(server.URL, SkipVersionCheck(true))
	iterator := NewCSVBitIterator(strings.NewReader("10,7"))
	frame, err := index.Frame("importframe", nil)
	if err != nil {
		t.Fatal(err)
	}
	err = client.ImportFrame(frame, iterator, 10)
	if err == nil {
		t.Fatalf("ImportFrame should fail if importBits fails")
	}
}

func TestImportValueFrameFailsIfImportValuesFails(t *testing.T) {
	data := []byte(`[{"host":"non-existing-domain:9999","internalHost":"10101"}]`)
	server := getMockServer(200, data, len(data))
	defer server.Close()
	client, _ := NewClient(server.URL, SkipVersionCheck(true))
	iterator := NewCSVValueIterator(strings.NewReader("10,7"))
	frame, err := index.Frame("importframe", nil)
	if err != nil {
		t.Fatal(err)
	}
	err = client.ImportValueFrame(frame, "foo", iterator, 10)
	if err == nil {
		t.Fatalf("ImportValueFrame should fail if importValues fails")
	}
}

func TestImportBitsFailInvalidNodeAddress(t *testing.T) {
	data := []byte(`[{"host":"10101:","internalHost":"doesn'tmatter"}]`)
	server := getMockServer(200, data, len(data))
	defer server.Close()
	client, _ := NewClient(server.URL, SkipVersionCheck(true))
	err := client.importBits("foo", "bar", 0, []Bit{})
	if err == nil {
		t.Fatalf("importBits should fail on invalid node host")
	}
}

func TestImportValuesFailInvalidNodeAddress(t *testing.T) {
	data := []byte(`[{"host":"10101:","internalHost":"doesn'tmatter"}]`)
	server := getMockServer(200, data, len(data))
	defer server.Close()
	client, _ := NewClient(server.URL, SkipVersionCheck(true))
	err := client.importValues("foo", "bar", 0, "foo", []FieldValue{})
	if err == nil {
		t.Fatalf("importValues should fail on invalid node host")
	}
}

func TestDecodingFragmentNodesFails(t *testing.T) {
	server := getMockServer(200, []byte("notjson"), 7)
	defer server.Close()
	client, _ := NewClient(server.URL, SkipVersionCheck(true))
	_, err := client.fetchFragmentNodes("foo", 0)
	if err == nil {
		t.Fatalf("fetchFragmentNodes should fail when response from /fragment/nodes cannot be decoded")
	}
}

func TestImportNodeFails(t *testing.T) {
	server := getMockServer(500, []byte{}, 0)
	defer server.Close()
	uri, _ := NewURIFromAddress(server.URL)
	client, _ := NewClient(uri, SkipVersionCheck(true))
	importRequest := &pbuf.ImportRequest{
		ColumnIDs:  []uint64{},
		RowIDs:     []uint64{},
		Timestamps: []int64{},
		Index:      "foo",
		Frame:      "bar",
		Slice:      0,
	}
	err := client.importNode(uri, importRequest)
	if err == nil {
		t.Fatalf("importNode should fail when posting to /import fails")
	}
}

func TestImportNodeProtobufMarshalFails(t *testing.T) {
	// even though this function isn't really an integration test,
	// it needs to access importNode which is not
	// available to client_test.go
	client := getClient()
	uri, err := NewURIFromAddress("http://does-not-matter.foo.bar")
	if err != nil {
		t.Fatal(err)
	}
	err = client.importNode(uri, nil)
	if err == nil {
		t.Fatalf("Should have failed")
	}
}

func TestResponseWithInvalidType(t *testing.T) {
	qr := &pbuf.QueryResponse{
		Err: "",
		ColumnAttrSets: []*pbuf.ColumnAttrSet{
			{
				ID: 0,
				Attrs: []*pbuf.Attr{
					{
						Type:        9999,
						StringValue: "NOVAL",
					},
				},
			},
		},
		Results: []*pbuf.QueryResult{},
	}
	data, err := proto.Marshal(qr)
	if err != nil {
		t.Fatal(err)
	}
	server := getMockServer(200, data, -1)
	defer server.Close()
	client, _ := NewClient(server.URL, SkipVersionCheck(true))
	_, err = client.Query(testFrame.Bitmap(1), nil)
	if err == nil {
		t.Fatalf("Should have failed")
	}
}

func TestStatusFails(t *testing.T) {
	server := getMockServer(404, nil, 0)
	defer server.Close()
	client, _ := NewClient(server.URL, SkipVersionCheck(true))
	_, err := client.status()
	if err == nil {
		t.Fatalf("Should have failed")
	}
}

func TestStatusUnmarshalFails(t *testing.T) {
	server := getMockServer(200, []byte("foo"), 3)
	defer server.Close()
	client, _ := NewClient(server.URL, SkipVersionCheck(true))
	_, err := client.status()
	if err == nil {
		t.Fatalf("Should have failed")
	}
}

func TestFetchViewsFails(t *testing.T) {
	server := getMockServer(404, nil, 0)
	defer server.Close()
	client, _ := NewClient(server.URL, SkipVersionCheck(true))
	frame, _ := index.Frame("viewfail", nil)
	_, err := client.Views(frame)
	if err == nil {
		t.Fatalf("Should have failed")
	}
}

func TestFetchViewsUnmarshalFails(t *testing.T) {
	server := getMockServer(200, []byte("foo"), 3)
	defer server.Close()
	client, _ := NewClient(server.URL, SkipVersionCheck(true))
	frame, _ := index.Frame("viewfail", nil)
	_, err := client.Views(frame)
	if err == nil {
		t.Fatalf("Should have failed")
	}
}

func TestCreateIntFieldFails(t *testing.T) {
	server := getMockServer(404, nil, 0)
	defer server.Close()
	client, _ := NewClient(server.URL, SkipVersionCheck(true))
	frame, _ := index.Frame("rangeframe-addfield", nil)
	err := client.CreateIntField(frame, "foo", 10, 20)
	if err == nil {
		t.Fatalf("Should have failed")
	}
}

func TestDeleteFieldFails(t *testing.T) {
	server := getMockServer(404, nil, 0)
	defer server.Close()
	client, _ := NewClient(server.URL, SkipVersionCheck(true))
	frame, _ := index.Frame("rangeframe-deletefield", nil)
	err := client.DeleteField(frame, "foo")
	if err == nil {
		t.Fatalf("Should have failed")
	}
}

func TestStatusToNodeSlicesForIndex(t *testing.T) {
	client := getClient()
	status := Status{
		Nodes: []StatusNode{
			{
				Scheme: "https",
				Host:   "localhost",
				Port:   10101,
			},
		},
		indexMaxSlice: map[string]uint64{
			index.Name(): 0,
		},
	}
	sliceMap, err := client.statusToNodeSlicesForIndex(status, index.Name())
	if err != nil {
		t.Fatal(err)
	}
	if len(sliceMap) != 1 {
		t.Fatalf("len(sliceMap) %d != %d", 1, len(sliceMap))
	}
	if uri, ok := sliceMap[0]; ok {
		target, _ := NewURIFromAddress(getPilosaBindAddress())
		if !uri.Equals(target) {
			t.Fatalf("slice map should have the correct URI")
		}
	} else {
		t.Fatalf("slice map should have the correct slice")
	}
}

func TestHttpRequest(t *testing.T) {
	client := getClient()
	_, _, err := client.HttpRequest("GET", "/status", nil, nil)
	if err != nil {
		t.Fatal(err)
	}
}

func TestInvalidFieldInStatus(t *testing.T) {
	responseMap := map[string]interface{}{
		"indexes": []map[string]interface{}{{
			"name": "sample-index",
			"frames": []map[string]interface{}{{
				"name": "foo",
				"options": map[string]interface{}{
					"fields": []map[string]interface{}{{
						"name": "$$invalid",
						"type": "int",
						"min":  0,
						"max":  100,
					}},
				}},
			}},
		},
	}
	response, err := json.Marshal(responseMap)
	if err != nil {
		t.Fatal(err)
	}
	server := getMockServer(200, response, -1)
	defer server.Close()
	client, _ := NewClient(server.URL, SkipVersionCheck(true))
	_, err = client.Schema()
	if err == nil {
		t.Fatalf("should have failed")
	}
}

func TestSyncSchemaCantCreateIndex(t *testing.T) {
	server := getMockServer(404, nil, 0)
	defer server.Close()
	client, _ := NewClient(server.URL, SkipVersionCheck(true))
	schema = NewSchema()
	schema.Index("foo")
	err := client.syncSchema(schema, NewSchema())
	if err == nil {
		t.Fatalf("Should have failed")
	}
}

func TestSyncSchemaCantCreateFrame(t *testing.T) {
	server := getMockServer(404, nil, 0)
	defer server.Close()
	client, _ := NewClient(server.URL, SkipVersionCheck(true))
	schema = NewSchema()
	index, _ := schema.Index("foo")
	index.Frame("fooframe")
	serverSchema := NewSchema()
	serverSchema.Index("foo")
	err := client.syncSchema(schema, serverSchema)
	if err == nil {
		t.Fatalf("Should have failed")
	}
}

func TestExportFrameFailure(t *testing.T) {
	paths := map[string]mockResponseItem{
		"/status": {
			content:       []byte(`{"state":"NORMAL","nodes":[{"scheme":"http","host":"localhost","port":10101}]}`),
			statusCode:    404,
			contentLength: -1,
		},
		"/slices/max": {
			content:       []byte(`{"standard":{"go-testindex": 0},"inverse":{}}`),
			statusCode:    404,
			contentLength: -1,
		},
	}
	server := getMockPathServer(paths)
	defer server.Close()
	client, _ := NewClient(server.URL, SkipVersionCheck(true))
	_, err := client.ExportFrame(testFrame, "standard")
	if err == nil {
		t.Fatal("should have failed")
	}
	statusItem := paths["/status"]
	statusItem.statusCode = 200
	paths["/status"] = statusItem
	_, err = client.ExportFrame(testFrame, "standard")
	if err == nil {
		t.Fatal("should have failed")
	}
	statusItem = paths["/slices/max"]
	statusItem.statusCode = 200
	paths["/slices/max"] = statusItem
	_, err = client.ExportFrame(testFrame, "standard")
	if err == nil {
		t.Fatal("should have failed")
	}
}

func TestSlicesMaxDecodeFailure(t *testing.T) {
	server := getMockServer(200, []byte(`{`), 0)
	defer server.Close()
	client, _ := NewClient(server.URL, SkipVersionCheck(true))
	_, err := client.slicesMax()
	if err == nil {
		t.Fatal("should have failed")
	}
}

func TestReadSchemaDecodeFailure(t *testing.T) {
	server := getMockServer(200, []byte(`{`), 0)
	defer server.Close()
	client, _ := NewClient(server.URL, SkipVersionCheck(true))
	_, err := client.readSchema()
	if err == nil {
		t.Fatal("should have failed")
	}
}

func TestStatusToNodeSlicesForIndexFailure(t *testing.T) {
	server := getMockServer(200, []byte(`[]`), -1)
	defer server.Close()
	client, _ := NewClient(server.URL, SkipVersionCheck(true))
	// no slice
	status := Status{
		indexMaxSlice: map[string]uint64{},
	}
	_, err := client.statusToNodeSlicesForIndex(status, "foo")
	if err == nil {
		t.Fatal("should have failed")
	}

	// no fragment nodes
	status = Status{
		indexMaxSlice: map[string]uint64{
			"foo": 0,
		},
	}
	_, err = client.statusToNodeSlicesForIndex(status, "foo")
	if err == nil {
		t.Fatal("should have failed")
	}
}

func TestServerVersionFail(t *testing.T) {
	paths := map[string]mockResponseItem{
		"/version": {
			content:       []byte(`{"version":"v0.`),
			statusCode:    404,
			contentLength: -1,
		},
	}
	server := getMockPathServer(paths)
	defer server.Close()
	client, _ := NewClient(server.URL, SkipVersionCheck(true))
	_, err := client.fetchServerVersion()
	if err == nil {
		t.Fatal("should have failed")
	}
	path := paths["/version"]
	path.statusCode = 200
	paths["/version"] = path
	_, err = client.fetchServerVersion()
	if err == nil {
		t.Fatal("should have failed")
	}
}

func TestUserAgent(t *testing.T) {
	handler := http.HandlerFunc(func(w http.ResponseWriter, r *http.Request) {
		version := Version
		if strings.HasPrefix(version, "v") {
			version = version[1:]
		}
		targetUserAgent := fmt.Sprintf("go-pilosa/%s", version)
		if targetUserAgent != r.UserAgent() {
			t.Fatalf("UserAgent %s != %s", targetUserAgent, r.UserAgent())
		}
	})
	server := httptest.NewServer(handler)
	defer server.Close()
	uri, _ := NewURIFromAddress(server.URL)
	client := NewClientWithURI(uri)
	_, _, err := client.HttpRequest("GET", "/version", nil, nil)
	if err != nil {
		t.Fatal(err)
	}
}

func TestClientRace(t *testing.T) {
	// Using a custom client with SkipVersionCheck to test race conditions in version checking
	uri, err := NewURIFromAddress(getPilosaBindAddress())
	if err != nil {
		panic(err)
	}
	client, err := NewClient(uri, TLSConfig(&tls.Config{InsecureSkipVerify: true}))
	if err != nil {
		panic(err)
	}
	f := func() {
		client.Query(testFrame.Bitmap(1))
	}
	for i := 0; i < 10; i++ {
		go f()
	}
}

func getClient() *Client {
	uri, err := NewURIFromAddress(getPilosaBindAddress())
	if err != nil {
		panic(err)
	}
<<<<<<< HEAD
	client, err := NewClient(uri, TLSConfig(&tls.Config{InsecureSkipVerify: true}), SkipVersionCheck(true))
=======
	client, err := NewClient(uri,
		TLSConfig(&tls.Config{InsecureSkipVerify: true}),
		SkipVersionCheck())
>>>>>>> d7d9e0b9
	if err != nil {
		panic(err)
	}
	return client
}

func getPilosaBindAddress() string {
	for _, kvStr := range os.Environ() {
		kv := strings.SplitN(kvStr, "=", 2)
		if kv[0] == "PILOSA_BIND" {
			return kv[1]
		}
	}
	return "http://:10101"
}

func getMockServer(statusCode int, response []byte, contentLength int) *httptest.Server {
	handler := http.HandlerFunc(func(w http.ResponseWriter, r *http.Request) {
		w.Header().Set("Content-Type", "application/x-protobuf")
		if contentLength >= 0 {
			w.Header().Set("Content-Length", strconv.Itoa(contentLength))
		}
		w.WriteHeader(statusCode)
		if response != nil {
			io.Copy(w, bytes.NewReader(response))
		}
	})
	return httptest.NewServer(handler)
}

type mockResponseItem struct {
	content       []byte
	contentLength int
	statusCode    int
}

func getMockPathServer(responses map[string]mockResponseItem) *httptest.Server {
	handler := http.HandlerFunc(func(w http.ResponseWriter, r *http.Request) {
		w.Header().Set("Content-Type", "application/x-protobuf")
		if item, ok := responses[r.RequestURI]; ok {
			if item.contentLength >= 0 {
				w.Header().Set("Content-Length", strconv.Itoa(item.contentLength))
			} else {
				w.Header().Set("Content-Length", strconv.Itoa(len(item.content)))
			}
			statusCode := item.statusCode
			if statusCode == 0 {
				statusCode = 200
			}
			w.WriteHeader(statusCode)
			if item.content != nil {
				io.Copy(w, bytes.NewReader(item.content))
			}
			return
		}
		w.WriteHeader(http.StatusNotFound)
		io.Copy(w, bytes.NewReader([]byte("not found")))
	})
	return httptest.NewServer(handler)
}

type BrokenReader struct{}

func (r BrokenReader) Read(p []byte) (n int, err error) {
	return 0, errors.New("broken reader")
}<|MERGE_RESOLUTION|>--- conflicted
+++ resolved
@@ -444,7 +444,7 @@
 
 func TestQueryFailsIfAddressNotResolved(t *testing.T) {
 	uri, _ := NewURIFromAddress("nonexisting.domain.pilosa.com:3456")
-	client, _ := NewClient(uri, SkipVersionCheck(true))
+	client, _ := NewClient(uri, SkipVersionCheck())
 	_, err := client.Query(index.RawQuery("bar"), nil)
 	if err == nil {
 		t.Fatal()
@@ -474,7 +474,7 @@
 	if err != nil {
 		t.Fatal(err)
 	}
-	client, _ := NewClient(uri, SkipVersionCheck(true))
+	client, _ := NewClient(uri, SkipVersionCheck())
 	response, err := client.Query(testFrame.Bitmap(1), nil)
 	if err == nil {
 		t.Fatalf("Got response: %v", response)
@@ -488,7 +488,7 @@
 	if err != nil {
 		t.Fatal(err)
 	}
-	client, _ := NewClient(uri, SkipVersionCheck(true))
+	client, _ := NewClient(uri, SkipVersionCheck())
 	response, err := client.Query(testFrame.Bitmap(1), nil)
 	if err == nil {
 		t.Fatalf("Got response: %v", response)
@@ -498,7 +498,7 @@
 func TestInvalidResponse(t *testing.T) {
 	server := getMockServer(200, []byte("unmarshal this!"), -1)
 	defer server.Close()
-	client, _ := NewClient(server.URL, SkipVersionCheck(true))
+	client, _ := NewClient(server.URL, SkipVersionCheck())
 	response, err := client.Query(index.RawQuery("don't care"), nil)
 	if err == nil {
 		t.Fatalf("Got response: %v", response)
@@ -583,7 +583,7 @@
 	if err != nil {
 		panic(err)
 	}
-	client, _ := NewClient(uri, SkipVersionCheck(true))
+	client, _ := NewClient(uri, SkipVersionCheck())
 	err = client.SyncSchema(NewSchema())
 	if err == nil {
 		t.Fatal("should have failed")
@@ -597,7 +597,7 @@
 	if err != nil {
 		panic(err)
 	}
-	client, _ := NewClient(uri, SkipVersionCheck(true))
+	client, _ := NewClient(uri, SkipVersionCheck())
 	_, err = client.Schema()
 	if err == nil {
 		t.Fatal("should have failed")
@@ -618,7 +618,7 @@
 	if err != nil {
 		panic(err)
 	}
-	client, _ := NewClient(uri, SkipVersionCheck(true))
+	client, _ := NewClient(uri, SkipVersionCheck())
 	_, err = client.Schema()
 	if err == nil {
 		t.Fatal("should have failed")
@@ -638,7 +638,7 @@
 	`)
 	server := getMockServer(200, data, len(data))
 	defer server.Close()
-	client, _ := NewClient(server.URL, SkipVersionCheck(true))
+	client, _ := NewClient(server.URL, SkipVersionCheck())
 	_, err := client.Schema()
 	if err == nil {
 		t.Fatal("should have failed")
@@ -766,7 +766,7 @@
 func TestCSVExportFailure(t *testing.T) {
 	server := getMockServer(404, []byte("sorry, not found"), -1)
 	defer server.Close()
-	client, _ := NewClient(server.URL, SkipVersionCheck(true))
+	client, _ := NewClient(server.URL, SkipVersionCheck())
 	frame, err := index.Frame("exportframe", nil)
 	if err != nil {
 		t.Fatal(err)
@@ -791,7 +791,7 @@
 	sliceURIs := map[uint64]*URI{
 		0: uri,
 	}
-	client, _ := NewClient(uri, SkipVersionCheck(true))
+	client, _ := NewClient(uri, SkipVersionCheck())
 	reader := newExportReader(client, sliceURIs, frame, "standard")
 	buf := make([]byte, 1000)
 	_, err = reader.Read(buf)
@@ -812,7 +812,7 @@
 		t.Fatal(err)
 	}
 	sliceURIs := map[uint64]*URI{0: uri}
-	client, _ := NewClient(uri, SkipVersionCheck(true))
+	client, _ := NewClient(uri, SkipVersionCheck())
 	reader := newExportReader(client, sliceURIs, frame, "standard")
 	buf := make([]byte, 1000)
 	_, err = reader.Read(buf)
@@ -1024,7 +1024,7 @@
 func TestImportFailsOnImportBitsError(t *testing.T) {
 	server := getMockServer(500, []byte{}, 0)
 	defer server.Close()
-	client, _ := NewClient(server.URL, SkipVersionCheck(true))
+	client, _ := NewClient(server.URL, SkipVersionCheck())
 	err := client.importBits("foo", "bar", 0, []Bit{})
 	if err == nil {
 		t.Fatalf("importBits should fail when fetch fragment nodes fails")
@@ -1034,7 +1034,7 @@
 func TestValueImportFailsOnImportValueError(t *testing.T) {
 	server := getMockServer(500, []byte{}, 0)
 	defer server.Close()
-	client, _ := NewClient(server.URL, SkipVersionCheck(true))
+	client, _ := NewClient(server.URL, SkipVersionCheck())
 	err := client.importValues("foo", "bar", 0, "foo", []FieldValue{})
 	if err == nil {
 		t.Fatalf("importValues should fail when fetch fragment nodes fails")
@@ -1045,7 +1045,7 @@
 	data := []byte(`[{"host":"non-existing-domain:9999","internalHost":"10101"}]`)
 	server := getMockServer(200, data, len(data))
 	defer server.Close()
-	client, _ := NewClient(server.URL, SkipVersionCheck(true))
+	client, _ := NewClient(server.URL, SkipVersionCheck())
 	iterator := NewCSVBitIterator(strings.NewReader("10,7"))
 	frame, err := index.Frame("importframe", nil)
 	if err != nil {
@@ -1061,7 +1061,7 @@
 	data := []byte(`[{"host":"non-existing-domain:9999","internalHost":"10101"}]`)
 	server := getMockServer(200, data, len(data))
 	defer server.Close()
-	client, _ := NewClient(server.URL, SkipVersionCheck(true))
+	client, _ := NewClient(server.URL, SkipVersionCheck())
 	iterator := NewCSVValueIterator(strings.NewReader("10,7"))
 	frame, err := index.Frame("importframe", nil)
 	if err != nil {
@@ -1077,7 +1077,7 @@
 	data := []byte(`[{"host":"10101:","internalHost":"doesn'tmatter"}]`)
 	server := getMockServer(200, data, len(data))
 	defer server.Close()
-	client, _ := NewClient(server.URL, SkipVersionCheck(true))
+	client, _ := NewClient(server.URL, SkipVersionCheck())
 	err := client.importBits("foo", "bar", 0, []Bit{})
 	if err == nil {
 		t.Fatalf("importBits should fail on invalid node host")
@@ -1088,7 +1088,7 @@
 	data := []byte(`[{"host":"10101:","internalHost":"doesn'tmatter"}]`)
 	server := getMockServer(200, data, len(data))
 	defer server.Close()
-	client, _ := NewClient(server.URL, SkipVersionCheck(true))
+	client, _ := NewClient(server.URL, SkipVersionCheck())
 	err := client.importValues("foo", "bar", 0, "foo", []FieldValue{})
 	if err == nil {
 		t.Fatalf("importValues should fail on invalid node host")
@@ -1098,7 +1098,7 @@
 func TestDecodingFragmentNodesFails(t *testing.T) {
 	server := getMockServer(200, []byte("notjson"), 7)
 	defer server.Close()
-	client, _ := NewClient(server.URL, SkipVersionCheck(true))
+	client, _ := NewClient(server.URL, SkipVersionCheck())
 	_, err := client.fetchFragmentNodes("foo", 0)
 	if err == nil {
 		t.Fatalf("fetchFragmentNodes should fail when response from /fragment/nodes cannot be decoded")
@@ -1109,7 +1109,7 @@
 	server := getMockServer(500, []byte{}, 0)
 	defer server.Close()
 	uri, _ := NewURIFromAddress(server.URL)
-	client, _ := NewClient(uri, SkipVersionCheck(true))
+	client, _ := NewClient(uri, SkipVersionCheck())
 	importRequest := &pbuf.ImportRequest{
 		ColumnIDs:  []uint64{},
 		RowIDs:     []uint64{},
@@ -1161,7 +1161,7 @@
 	}
 	server := getMockServer(200, data, -1)
 	defer server.Close()
-	client, _ := NewClient(server.URL, SkipVersionCheck(true))
+	client, _ := NewClient(server.URL, SkipVersionCheck())
 	_, err = client.Query(testFrame.Bitmap(1), nil)
 	if err == nil {
 		t.Fatalf("Should have failed")
@@ -1171,7 +1171,7 @@
 func TestStatusFails(t *testing.T) {
 	server := getMockServer(404, nil, 0)
 	defer server.Close()
-	client, _ := NewClient(server.URL, SkipVersionCheck(true))
+	client, _ := NewClient(server.URL, SkipVersionCheck())
 	_, err := client.status()
 	if err == nil {
 		t.Fatalf("Should have failed")
@@ -1181,7 +1181,7 @@
 func TestStatusUnmarshalFails(t *testing.T) {
 	server := getMockServer(200, []byte("foo"), 3)
 	defer server.Close()
-	client, _ := NewClient(server.URL, SkipVersionCheck(true))
+	client, _ := NewClient(server.URL, SkipVersionCheck())
 	_, err := client.status()
 	if err == nil {
 		t.Fatalf("Should have failed")
@@ -1191,7 +1191,7 @@
 func TestFetchViewsFails(t *testing.T) {
 	server := getMockServer(404, nil, 0)
 	defer server.Close()
-	client, _ := NewClient(server.URL, SkipVersionCheck(true))
+	client, _ := NewClient(server.URL, SkipVersionCheck())
 	frame, _ := index.Frame("viewfail", nil)
 	_, err := client.Views(frame)
 	if err == nil {
@@ -1202,7 +1202,7 @@
 func TestFetchViewsUnmarshalFails(t *testing.T) {
 	server := getMockServer(200, []byte("foo"), 3)
 	defer server.Close()
-	client, _ := NewClient(server.URL, SkipVersionCheck(true))
+	client, _ := NewClient(server.URL, SkipVersionCheck())
 	frame, _ := index.Frame("viewfail", nil)
 	_, err := client.Views(frame)
 	if err == nil {
@@ -1213,7 +1213,7 @@
 func TestCreateIntFieldFails(t *testing.T) {
 	server := getMockServer(404, nil, 0)
 	defer server.Close()
-	client, _ := NewClient(server.URL, SkipVersionCheck(true))
+	client, _ := NewClient(server.URL, SkipVersionCheck())
 	frame, _ := index.Frame("rangeframe-addfield", nil)
 	err := client.CreateIntField(frame, "foo", 10, 20)
 	if err == nil {
@@ -1224,7 +1224,7 @@
 func TestDeleteFieldFails(t *testing.T) {
 	server := getMockServer(404, nil, 0)
 	defer server.Close()
-	client, _ := NewClient(server.URL, SkipVersionCheck(true))
+	client, _ := NewClient(server.URL, SkipVersionCheck())
 	frame, _ := index.Frame("rangeframe-deletefield", nil)
 	err := client.DeleteField(frame, "foo")
 	if err == nil {
@@ -1294,7 +1294,7 @@
 	}
 	server := getMockServer(200, response, -1)
 	defer server.Close()
-	client, _ := NewClient(server.URL, SkipVersionCheck(true))
+	client, _ := NewClient(server.URL, SkipVersionCheck())
 	_, err = client.Schema()
 	if err == nil {
 		t.Fatalf("should have failed")
@@ -1304,7 +1304,7 @@
 func TestSyncSchemaCantCreateIndex(t *testing.T) {
 	server := getMockServer(404, nil, 0)
 	defer server.Close()
-	client, _ := NewClient(server.URL, SkipVersionCheck(true))
+	client, _ := NewClient(server.URL, SkipVersionCheck())
 	schema = NewSchema()
 	schema.Index("foo")
 	err := client.syncSchema(schema, NewSchema())
@@ -1316,7 +1316,7 @@
 func TestSyncSchemaCantCreateFrame(t *testing.T) {
 	server := getMockServer(404, nil, 0)
 	defer server.Close()
-	client, _ := NewClient(server.URL, SkipVersionCheck(true))
+	client, _ := NewClient(server.URL, SkipVersionCheck())
 	schema = NewSchema()
 	index, _ := schema.Index("foo")
 	index.Frame("fooframe")
@@ -1343,7 +1343,7 @@
 	}
 	server := getMockPathServer(paths)
 	defer server.Close()
-	client, _ := NewClient(server.URL, SkipVersionCheck(true))
+	client, _ := NewClient(server.URL, SkipVersionCheck())
 	_, err := client.ExportFrame(testFrame, "standard")
 	if err == nil {
 		t.Fatal("should have failed")
@@ -1367,7 +1367,7 @@
 func TestSlicesMaxDecodeFailure(t *testing.T) {
 	server := getMockServer(200, []byte(`{`), 0)
 	defer server.Close()
-	client, _ := NewClient(server.URL, SkipVersionCheck(true))
+	client, _ := NewClient(server.URL, SkipVersionCheck())
 	_, err := client.slicesMax()
 	if err == nil {
 		t.Fatal("should have failed")
@@ -1377,7 +1377,7 @@
 func TestReadSchemaDecodeFailure(t *testing.T) {
 	server := getMockServer(200, []byte(`{`), 0)
 	defer server.Close()
-	client, _ := NewClient(server.URL, SkipVersionCheck(true))
+	client, _ := NewClient(server.URL, SkipVersionCheck())
 	_, err := client.readSchema()
 	if err == nil {
 		t.Fatal("should have failed")
@@ -1387,7 +1387,7 @@
 func TestStatusToNodeSlicesForIndexFailure(t *testing.T) {
 	server := getMockServer(200, []byte(`[]`), -1)
 	defer server.Close()
-	client, _ := NewClient(server.URL, SkipVersionCheck(true))
+	client, _ := NewClient(server.URL, SkipVersionCheck())
 	// no slice
 	status := Status{
 		indexMaxSlice: map[string]uint64{},
@@ -1419,7 +1419,7 @@
 	}
 	server := getMockPathServer(paths)
 	defer server.Close()
-	client, _ := NewClient(server.URL, SkipVersionCheck(true))
+	client, _ := NewClient(server.URL, SkipVersionCheck())
 	_, err := client.fetchServerVersion()
 	if err == nil {
 		t.Fatal("should have failed")
@@ -1477,13 +1477,11 @@
 	if err != nil {
 		panic(err)
 	}
-<<<<<<< HEAD
-	client, err := NewClient(uri, TLSConfig(&tls.Config{InsecureSkipVerify: true}), SkipVersionCheck(true))
-=======
 	client, err := NewClient(uri,
 		TLSConfig(&tls.Config{InsecureSkipVerify: true}),
-		SkipVersionCheck())
->>>>>>> d7d9e0b9
+		// LegacyMode(true),
+		// SkipVersionCheck()
+	)
 	if err != nil {
 		panic(err)
 	}
