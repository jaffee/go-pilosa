// +build integration

// Copyright 2017 Pilosa Corp.
//
// Redistribution and use in source and binary forms, with or without
// modification, are permitted provided that the following conditions
// are met:
//
// 1. Redistributions of source code must retain the above copyright
// notice, this list of conditions and the following disclaimer.
//
// 2. Redistributions in binary form must reproduce the above copyright
// notice, this list of conditions and the following disclaimer in the
// documentation and/or other materials provided with the distribution.
//
// 3. Neither the name of the copyright holder nor the names of its
// contributors may be used to endorse or promote products derived
// from this software without specific prior written permission.
//
// THIS SOFTWARE IS PROVIDED BY THE COPYRIGHT HOLDERS AND
// CONTRIBUTORS "AS IS" AND ANY EXPRESS OR IMPLIED WARRANTIES,
// INCLUDING, BUT NOT LIMITED TO, THE IMPLIED WARRANTIES OF
// MERCHANTABILITY AND FITNESS FOR A PARTICULAR PURPOSE ARE
// DISCLAIMED. IN NO EVENT SHALL THE COPYRIGHT HOLDER OR
// CONTRIBUTORS BE LIABLE FOR ANY DIRECT, INDIRECT, INCIDENTAL,
// SPECIAL, EXEMPLARY, OR CONSEQUENTIAL DAMAGES (INCLUDING,
// BUT NOT LIMITED TO, PROCUREMENT OF SUBSTITUTE GOODS OR
// SERVICES; LOSS OF USE, DATA, OR PROFITS; OR BUSINESS
// INTERRUPTION) HOWEVER CAUSED AND ON ANY THEORY OF LIABILITY,
// WHETHER IN CONTRACT, STRICT LIABILITY, OR TORT (INCLUDING
// NEGLIGENCE OR OTHERWISE) ARISING IN ANY WAY OUT OF THE USE
// OF THIS SOFTWARE, EVEN IF ADVISED OF THE POSSIBILITY OF SUCH
// DAMAGE.

package pilosa

import (
	"bytes"
	"crypto/tls"
	"encoding/json"
	"io"
	"net/http"
	"net/http/httptest"
	"os"
	"reflect"
	"strconv"
	"strings"
	"testing"
	"time"

<<<<<<< HEAD
	"encoding/json"

=======
>>>>>>> 46c8a627
	"github.com/golang/protobuf/proto"
	pbuf "github.com/pilosa/go-pilosa/gopilosa_pbuf"
	"github.com/pkg/errors"
)

var index *Index
var testFrame *Frame

func TestMain(m *testing.M) {
	var err error
	index, err = NewIndex("go-testindex", nil)
	if err != nil {
		panic(err)
	}
	testFrame, err = index.Frame("test-frame", &FrameOptions{RangeEnabled: true})
	if err != nil {
		panic(err)
	}

	Setup()
	r := m.Run()
	TearDown()
	os.Exit(r)
}

func Setup() {
	client := getClient()
	err := client.EnsureIndex(index)
	if err != nil {
		panic(err)
	}
	err = client.EnsureFrame(testFrame)
	if err != nil {
		panic(err)
	}
	err = client.CreateIntField(testFrame, "testfield", 0, 1000)
	if err != nil {
		panic(errors.Wrap(err, "creating int field"))
	}
}

func TearDown() {
	client := getClient()
	err := client.DeleteIndex(index)
	if err != nil {
		panic(err)
	}
}

func Reset() {
	client := getClient()
	client.DeleteIndex(index)
	Setup()
}

func TestCreateDefaultClient(t *testing.T) {
	client := DefaultClient()
	if client == nil {
		t.Fatal()
	}
}

func TestClientReturnsResponse(t *testing.T) {
	client := getClient()
	response, err := client.Query(testFrame.Bitmap(1), nil)
	if err != nil {
		t.Fatalf("Error querying: %s", err)
	}
	if response == nil {
		t.Fatalf("Response should not be nil")
	}
}

func TestResponseDefaults(t *testing.T) {
	assertResult := func(r *QueryResult) {
		if r.Bitmap == nil {
			t.Fatalf("Default should be set for bitmap result")
		}
		if r.CountItems == nil {
			t.Fatalf("CountItems should be set for bitmap result")
		}
	}

	client := getClient()

	frame, _ := index.Frame("defaults-frame", nil)
	err := client.CreateFrame(frame)
	if err != nil {
		t.Fatal(err)
	}

	response, err := client.Query(frame.TopN(5), nil)
	if err != nil {
		t.Fatal(err)
	}
	result := response.Result()
	assertResult(result)

	response, err = client.Query(frame.Bitmap(99999), nil)
	if err != nil {
		t.Fatal(err)
	}
	result = response.Result()
	assertResult(result)

}

func TestQueryWithSlices(t *testing.T) {
	Reset()
	const sliceWidth = 1048576
	client := getClient()
	if _, err := client.Query(testFrame.SetBit(1, 100), nil); err != nil {
		t.Fatal(err)
	}
	if _, err := client.Query(testFrame.SetBit(1, sliceWidth), nil); err != nil {
		t.Fatal(err)
	}
	if _, err := client.Query(testFrame.SetBit(1, sliceWidth*3), nil); err != nil {
		t.Fatal(err)
	}

	response, err := client.Query(testFrame.Bitmap(1), Slices(0, 3))
	if err != nil {
		t.Fatal(err)
	}
	if bits := response.Result().Bitmap.Bits; !reflect.DeepEqual(bits, []uint64{100, sliceWidth * 3}) {
		t.Fatalf("Unexpected results: %#v", bits)
	}
}

func TestQueryWithColumns(t *testing.T) {
	Reset()
	client := getClient()
	targetAttrs := map[string]interface{}{
		"name":       "some string",
		"age":        int64(95),
		"registered": true,
		"height":     1.83,
	}
	_, err := client.Query(testFrame.SetBit(1, 100), nil)
	if err != nil {
		t.Fatal(err)
	}
	response, err := client.Query(index.SetColumnAttrs(100, targetAttrs), nil)
	if err != nil {
		t.Fatal(err)
	}
	if response.Column() != nil {
		t.Fatalf("No columns should be returned if it wasn't explicitly requested")
	}
	response, err = client.Query(testFrame.Bitmap(1), &QueryOptions{Columns: true})
	if err != nil {
		t.Fatal(err)
	}
	columns := response.Columns()
	if len(columns) != 1 {
		t.Fatalf("Column count should be == 1")
	}
	if columns[0].ID != 100 {
		t.Fatalf("Column ID should be == 100")
	}
	if !reflect.DeepEqual(columns[0].Attributes, targetAttrs) {
		t.Fatalf("Column attrs does not match")
	}

	if !reflect.DeepEqual(response.Column(), columns[0]) {
		t.Fatalf("Columns() should be equivalent to first column in the response")
	}
}

func TestSetRowAttrs(t *testing.T) {
	Reset()
	client := getClient()
	targetAttrs := map[string]interface{}{
		"name":       "some string",
		"age":        int64(95),
		"registered": true,
		"height":     1.83,
	}
	_, err := client.Query(testFrame.SetBit(1, 100), nil)
	if err != nil {
		t.Fatal(err)
	}
	_, err = client.Query(testFrame.SetRowAttrs(1, targetAttrs), nil)
	if err != nil {
		t.Fatal(err)
	}
	response, err := client.Query(testFrame.Bitmap(1), &QueryOptions{Columns: true})
	if err != nil {
		t.Fatal(err)
	}
	if !reflect.DeepEqual(targetAttrs, response.Result().Bitmap.Attributes) {
		t.Fatalf("Bitmap attributes should be set")
	}
}

func TestOrmCount(t *testing.T) {
	client := getClient()
	countFrame, err := index.Frame("count-test", nil)
	if err != nil {
		t.Fatal(err)
	}
	err = client.EnsureFrame(countFrame)
	if err != nil {
		t.Fatal(err)
	}
	qry := index.BatchQuery(
		countFrame.SetBit(10, 20),
		countFrame.SetBit(10, 21),
		countFrame.SetBit(15, 25),
	)
	client.Query(qry, nil)
	response, err := client.Query(index.Count(countFrame.Bitmap(10)), nil)
	if err != nil {
		t.Fatal(err)
	}
	if response.Result().Count != 2 {
		t.Fatalf("Count should be 2")
	}
}

func TestIntersectReturns(t *testing.T) {
	client := getClient()
	options := &FrameOptions{
		RowLabel: "segment_id",
	}
	frame, err := index.Frame("segments", options)
	if err != nil {
		t.Fatal(err)
	}
	err = client.EnsureFrame(frame)
	if err != nil {
		t.Fatal(err)
	}
	qry1 := index.BatchQuery(
		frame.SetBit(2, 10),
		frame.SetBit(2, 15),
		frame.SetBit(3, 10),
		frame.SetBit(3, 20),
	)
	client.Query(qry1, nil)
	qry2 := index.Intersect(frame.Bitmap(2), frame.Bitmap(3))
	response, err := client.Query(qry2, nil)
	if err != nil {
		t.Fatal(err)
	}
	if len(response.Results()) != 1 {
		t.Fatal("There must be 1 result")
	}
	if !reflect.DeepEqual(response.Result().Bitmap.Bits, []uint64{10}) {
		t.Fatal("Returned bits must be: [10]")
	}
}

func TestTopNReturns(t *testing.T) {
	client := getClient()
	frame, err := index.Frame("topn_test", nil)
	if err != nil {
		t.Fatal(err)
	}
	err = client.EnsureFrame(frame)
	if err != nil {
		t.Fatal(err)
	}
	qry := index.BatchQuery(
		frame.SetBit(10, 5),
		frame.SetBit(10, 10),
		frame.SetBit(10, 15),
		frame.SetBit(20, 5),
		frame.SetBit(30, 5),
	)
	client.Query(qry, nil)
	// XXX: The following is required to make this test pass. See: https://github.com/pilosa/pilosa/issues/625
	client.HttpRequest("POST", "/recalculate-caches", nil, nil)
	response, err := client.Query(frame.TopN(2), nil)
	if err != nil {
		t.Fatal(err)
	}
	items := response.Result().CountItems
	if len(items) != 2 {
		t.Fatalf("There should be 2 count items: %v", items)
	}
	item := items[0]
	if item.ID != 10 {
		t.Fatalf("Item[0] ID should be 10")
	}
	if item.Count != 3 {
		t.Fatalf("Item[0] Count should be 3")
	}
}

func TestCreateDeleteIndexFrame(t *testing.T) {
	client := getClient()
	index1, err := NewIndex("to-be-deleted", nil)
	if err != nil {
		panic(err)
	}
	frame1, err := index1.Frame("foo", nil)
	err = client.CreateIndex(index1)
	if err != nil {
		t.Fatal(err)
	}
	err = client.CreateFrame(frame1)
	if err != nil {
		t.Fatal(err)
	}
	err = client.DeleteFrame(frame1)
	if err != nil {
		t.Fatal(err)
	}
	err = client.DeleteIndex(index1)
	if err != nil {
		t.Fatal(err)
	}
}

func TestEnsureIndexExists(t *testing.T) {
	client := getClient()
	err := client.EnsureIndex(index)
	if err != nil {
		t.Fatal(err)
	}
}

func TestCreateIndexWithTimeQuantum(t *testing.T) {
	client := getClient()
	options := &IndexOptions{TimeQuantum: TimeQuantumYear}
	index, err := NewIndex("index-with-timequantum", options)
	if err != nil {
		t.Fatal(err)
	}
	err = client.CreateIndex(index)
	defer client.DeleteIndex(index)
	if err != nil {
		t.Fatal(err)
	}
}

func TestEnsureFrameExists(t *testing.T) {
	client := getClient()
	err := client.EnsureFrame(testFrame)
	if err != nil {
		t.Fatal(err)
	}
}

func TestCreateFrameWithTimeQuantum(t *testing.T) {
	client := getClient()
	options := &FrameOptions{TimeQuantum: TimeQuantumYear}
	frame, err := index.Frame("frame-with-timequantum", options)
	if err != nil {
		t.Fatal(err)
	}
	err = client.CreateFrame(frame)
	if err != nil {
		t.Fatal(err)
	}
}

func TestErrorCreatingIndex(t *testing.T) {
	client := getClient()
	err := client.CreateIndex(index)
	if err == nil {
		t.Fatal()
	}
}

func TestErrorCreatingFrame(t *testing.T) {
	client := getClient()
	err := client.CreateFrame(testFrame)
	if err == nil {
		t.Fatal()
	}
}

func TestIndexAlreadyExists(t *testing.T) {
	client := getClient()
	err := client.CreateIndex(index)
	if err != ErrIndexExists {
		t.Fatal(err)
	}
}

func TestQueryWithEmptyClusterFails(t *testing.T) {
	client := NewClientWithCluster(DefaultCluster(), nil)
	_, err := client.Query(index.RawQuery("won't run"), nil)
	if err != ErrEmptyCluster {
		t.Fatal(err)
	}
}

func TestMaxHostsFail(t *testing.T) {
	uri, _ := NewURIFromAddress("does-not-resolve.foo.bar")
	cluster := NewClusterWithHost(uri, uri, uri, uri)
	client := NewClientWithCluster(cluster, nil)
	_, err := client.Query(index.RawQuery("foo"), nil)
	if err != ErrTriedMaxHosts {
		t.Fatalf("ErrTriedMaxHosts error should be returned")
	}
}

func TestQueryInverseBitmap(t *testing.T) {
	client := getClient()
	options := &FrameOptions{
		RowLabel:       "row_label",
		InverseEnabled: true,
	}
	f1, err := index.Frame("f1-inversable", options)
	if err != nil {
		t.Fatal(err)
	}
	err = client.EnsureFrame(f1)
	if err != nil {
		t.Fatal(err)
	}
	_, err = client.Query(
		index.BatchQuery(
			f1.SetBit(1000, 5000),
			f1.SetBit(1000, 6000),
			f1.SetBit(3000, 5000)), nil)
	if err != nil {
		t.Fatal(err)
	}
	response, err := client.Query(
		index.BatchQuery(
			f1.Bitmap(1000),
			f1.InverseBitmap(5000)), nil)
	if err != nil {
		t.Fatal(err)
	}
	if len(response.Results()) != 2 {
		t.Fatalf("Response should contain 2 results")
	}
	bits1 := response.Results()[0].Bitmap.Bits
	targetBits1 := []uint64{5000, 6000}
	if !reflect.DeepEqual(targetBits1, bits1) {
		t.Fatalf("bits should be: %v, but it is: %v", targetBits1, bits1)
	}
	bits2 := response.Results()[1].Bitmap.Bits
	targetBits2 := []uint64{1000, 3000}
	if !reflect.DeepEqual(targetBits2, bits2) {
		t.Fatalf("bits should be: %v, but it is: %v", targetBits2, bits2)
	}
}

func TestQueryFailsIfAddressNotResolved(t *testing.T) {
	uri, _ := NewURIFromAddress("nonexisting.domain.pilosa.com:3456")
	client := NewClientWithURI(uri)
	_, err := client.Query(index.RawQuery("bar"), nil)
	if err == nil {
		t.Fatal()
	}
}

func TestQueryFails(t *testing.T) {
	client := getClient()
	_, err := client.Query(index.RawQuery("Invalid query"), nil)
	if err == nil {
		t.Fatal()
	}
}

func TestInvalidHttpRequest(t *testing.T) {
	client := getClient()
	_, _, err := client.httpRequest("INVALID METHOD", "/foo", nil, nil)
	if err == nil {
		t.Fatal()
	}
}

func TestErrorResponseNotRead(t *testing.T) {
	server := getMockServer(500, []byte("Unknown error"), 512)
	defer server.Close()
	uri, err := NewURIFromAddress(server.URL)
	if err != nil {
		t.Fatal(err)
	}
	client := NewClientWithURI(uri)
	response, err := client.Query(testFrame.Bitmap(1), nil)
	if err == nil {
		t.Fatalf("Got response: %v", response)
	}
}

func TestResponseNotRead(t *testing.T) {
	server := getMockServer(200, []byte("some content"), 512)
	defer server.Close()
	uri, err := NewURIFromAddress(server.URL)
	if err != nil {
		t.Fatal(err)
	}
	client := NewClientWithURI(uri)
	response, err := client.Query(testFrame.Bitmap(1), nil)
	if err == nil {
		t.Fatalf("Got response: %v", response)
	}
}

func TestInvalidResponse(t *testing.T) {
	server := getMockServer(200, []byte("unmarshal this!"), -1)
	defer server.Close()
	uri, err := NewURIFromAddress(server.URL)
	if err != nil {
		panic(err)
	}
	client := NewClientWithURI(uri)
	response, err := client.Query(index.RawQuery("don't care"), nil)
	if err == nil {
		t.Fatalf("Got response: %v", response)
	}
}

func TestSchema(t *testing.T) {
	client := getClient()
	schema, err := client.Schema()
	if err != nil {
		t.Fatal(err)
	}
	if len(schema.indexes) < 1 {
		t.Fatalf("There should be at least 1 index in the schema")
	}
	f, err := index.Frame("schema-test-frame",
		CacheTypeLRU,
		CacheSize(9999),
		InverseEnabled(true),
		TimeQuantumYearMonthDay,
	)
	err = client.EnsureFrame(f)
	if err != nil {
		t.Fatal(err)
	}
	schema, err = client.Schema()
	if err != nil {
		t.Fatal(err)
	}
	f = schema.indexes[index.Name()].frames["schema-test-frame"]
	if f == nil {
		t.Fatal("Frame should not be nil")
	}
	opt := f.options
	if opt.CacheType != CacheTypeLRU {
		t.Fatalf("cache type %s != %s", CacheTypeLRU, opt.CacheType)
	}
	if opt.CacheSize != 9999 {
		t.Fatalf("cache size 9999 != %d", opt.CacheSize)
	}
	if opt.InverseEnabled != true {
		t.Fatal("inverse enabled false")
	}
	if opt.TimeQuantum != TimeQuantumYearMonthDay {
		t.Fatalf("time quantum %s != %s", string(TimeQuantumYearMonthDay), string(opt.TimeQuantum))
	}
}

func TestSync(t *testing.T) {
	client := getClient()
	remoteIndex, _ := NewIndex("remote-index-1", nil)
	err := client.EnsureIndex(remoteIndex)
	if err != nil {
		t.Fatal(err)
	}
	remoteFrame, _ := remoteIndex.Frame("remote-frame-1", nil)
	err = client.EnsureFrame(remoteFrame)
	if err != nil {
		t.Fatal(err)
	}
	schema1 := NewSchema()
	index11, _ := schema1.Index("diff-index1", nil)
	index11.Frame("frame1-1", nil)
	index11.Frame("frame1-2", nil)
	index12, _ := schema1.Index("diff-index2", nil)
	index12.Frame("frame2-1", nil)
	schema1.Index(remoteIndex.Name(), nil)

	err = client.SyncSchema(schema1)
	if err != nil {
		t.Fatal(err)
	}
	client.DeleteIndex(remoteIndex)
	client.DeleteIndex(index11)
	client.DeleteIndex(index12)
}

func TestSyncFailure(t *testing.T) {
	server := getMockServer(404, []byte("sorry, not found"), -1)
	defer server.Close()
	uri, err := NewURIFromAddress(server.URL)
	if err != nil {
		panic(err)
	}
	client := NewClientWithURI(uri)
	err = client.SyncSchema(NewSchema())
	if err == nil {
		t.Fatal("should have failed")
	}
}

func TestErrorRetrievingSchema(t *testing.T) {
	server := getMockServer(404, []byte("sorry, not found"), -1)
	defer server.Close()
	uri, err := NewURIFromAddress(server.URL)
	if err != nil {
		panic(err)
	}
	client := NewClientWithURI(uri)
	_, err = client.Schema()
	if err == nil {
		t.Fatal("should have failed")
	}
}

func TestInvalidSchemaInvalidIndex(t *testing.T) {
	data := []byte(`
		{
			"indexes": [{
				"Name": "**INVALID**"
			}]
		}
	`)
	server := getMockServer(200, data, len(data))
	defer server.Close()
	uri, err := NewURIFromAddress(server.URL)
	if err != nil {
		panic(err)
	}
	client := NewClientWithURI(uri)
	_, err = client.Schema()
	if err == nil {
		t.Fatal("should have failed")
	}
}

func TestInvalidSchemaInvalidFrame(t *testing.T) {
	data := []byte(`
		{
			"indexes": [{
				"name": "myindex",
				"frames": [{
					"name": "**INVALID**"
				}]
			}]
		}
	`)
	server := getMockServer(200, data, len(data))
	defer server.Close()
	uri, err := NewURIFromAddress(server.URL)
	if err != nil {
		panic(err)
	}
	client := NewClientWithURI(uri)
	schema, err = client.Schema()
	if err == nil {
		t.Fatal("should have failed")
	}
}

func TestCSVImport(t *testing.T) {
	client := getClient()
	text := `10,7
		10,5
		2,3
		7,1`
	iterator := NewCSVBitIterator(strings.NewReader(text))
	frame, err := index.Frame("importframe", nil)
	if err != nil {
		t.Fatal(err)
	}
	err = client.EnsureFrame(frame)
	if err != nil {
		t.Fatal(err)
	}
	err = client.ImportFrame(frame, iterator, 10)
	if err != nil {
		t.Fatal(err)
	}

	target := []uint64{3, 1, 5}
	bq := index.BatchQuery(
		frame.Bitmap(2),
		frame.Bitmap(7),
		frame.Bitmap(10),
	)
	response, err := client.Query(bq, nil)
	if err != nil {
		t.Fatal(err)
	}
	if len(response.Results()) != 3 {
		t.Fatalf("Result count should be 3")
	}
	for i, result := range response.Results() {
		br := result.Bitmap
		if target[i] != br.Bits[0] {
			t.Fatalf("%d != %d", target[i], br.Bits[0])
		}
	}
}

func TestValueCSVImport(t *testing.T) {
	client := getClient()
	text := `10,7
		7,1`
	iterator := NewCSVValueIterator(strings.NewReader(text))
	frameOptions := &FrameOptions{}
	frameOptions.AddIntField("foo", 0, 100)
	frame, err := index.Frame("importvalueframe", frameOptions)
	if err != nil {
		t.Fatal(err)
	}
	err = client.EnsureFrame(frame)
	if err != nil {
		t.Fatal(err)
	}
	bq := index.BatchQuery(
		frame.SetBit(1, 10),
		frame.SetBit(1, 7),
	)
	response, err := client.Query(bq, nil)
	if err != nil {
		t.Fatal(err)
	}
	err = client.ImportValueFrame(frame, "foo", iterator, 10)
	if err != nil {
		t.Fatal(err)
	}
	response, err = client.Query(frame.Sum(frame.Bitmap(1), "foo"), nil)
	if err != nil {
		t.Fatal(err)
	}
	target := int64(8)
	if target != response.Result().Sum {
		t.Fatalf("%d != %d", target, response.Result().Sum)
	}
}

func TestCSVExport(t *testing.T) {
	client := getClient()
	frame, err := index.Frame("exportframe", nil)
	if err != nil {
		t.Fatal(err)
	}
	client.EnsureFrame(frame)
	_, err = client.Query(index.BatchQuery(
		frame.SetBit(1, 1),
		frame.SetBit(1, 10),
		frame.SetBit(2, 1048577),
	), nil)
	if err != nil {
		t.Fatal(err)
	}
	targetBits := []Bit{
		{RowID: 1, ColumnID: 1},
		{RowID: 1, ColumnID: 10},
		{RowID: 2, ColumnID: 1048577},
	}
	bits := []Bit{}
	iterator, err := client.ExportFrame(frame, "standard")
	if err != nil {
		t.Fatal(err)
	}
	for {
		bit, err := iterator.NextBit()
		if err == io.EOF {
			break
		}
		if err != nil {
			t.Fatal(err)
		}
		bits = append(bits, bit)
	}
	if !reflect.DeepEqual(targetBits, bits) {
		t.Fatalf("ExportFrame should export the frame")
	}
}

func TestCSVExportFailure(t *testing.T) {
	server := getMockServer(404, []byte("sorry, not found"), -1)
	defer server.Close()
	uri, err := NewURIFromAddress(server.URL)
	if err != nil {
		panic(err)
	}
	client := NewClientWithURI(uri)
	frame, err := index.Frame("exportframe", nil)
	if err != nil {
		t.Fatal(err)
	}
	_, err = client.ExportFrame(frame, "standard")
	if err == nil {
		t.Fatal("should have failed")
	}
}

func TestExportReaderFailure(t *testing.T) {
	server := getMockServer(404, []byte("sorry, not found"), -1)
	defer server.Close()
	uri, err := NewURIFromAddress(server.URL)
	if err != nil {
		panic(err)
	}
	frame, err := index.Frame("exportframe", nil)
	if err != nil {
		t.Fatal(err)
	}
	sliceURIs := map[uint64]*URI{
		0: uri,
	}
	client := NewClientWithURI(uri)
	reader := newExportReader(client, sliceURIs, frame, "standard")
	buf := make([]byte, 1000)
	_, err = reader.Read(buf)
	if err == nil {
		t.Fatal("should have failed")
	}
}

func TestExportReaderReadBodyFailure(t *testing.T) {
	server := getMockServer(200, []byte("not important"), 100)
	defer server.Close()
	uri, err := NewURIFromAddress(server.URL)
	if err != nil {
		t.Fatal(err)
	}
	frame, err := index.Frame("exportframe", nil)
	if err != nil {
		t.Fatal(err)
	}
	sliceURIs := map[uint64]*URI{0: uri}
	client := NewClientWithURI(uri)
	reader := newExportReader(client, sliceURIs, frame, "standard")
	buf := make([]byte, 1000)
	_, err = reader.Read(buf)
	if err == nil {
		t.Fatal("should have failed")
	}
}

func TestFetchFragmentNodes(t *testing.T) {
	client := getClient()
	nodes, err := client.fetchFragmentNodes(index.Name(), 0)
	if err != nil {
		t.Fatal(err)
	}
	if len(nodes) != 1 {
		t.Fatalf("1 node should be returned")
	}
}

func TestFetchStatus(t *testing.T) {
	client := getClient()
	status, err := client.status()
	if err != nil {
		t.Fatal(err)
	}
	if len(status.Nodes) == 0 {
		t.Fatalf("There should be at least 1 host in the status")
	}
}

func TestFetchViews(t *testing.T) {
	client := getClient()
	options := &FrameOptions{
		TimeQuantum: "YMD",
	}
	frame, err := index.Frame("viewsframe", options)
	if err != nil {
		t.Fatal(err)
	}
	client.EnsureFrame(frame)
	client.Query(frame.SetBitTimestamp(10, 100, time.Now()), nil)
	views, err := client.Views(frame)
	if err != nil {
		t.Fatal(err)
	}
	if len(views) != 4 {
		t.Fatalf("4 views should have been returned")
	}
}

func TestRangeFrame(t *testing.T) {
	client := getClient()
	options := &FrameOptions{}
	options.AddIntField("foo", 10, 20)
	frame, _ := index.Frame("rangeframe", options)
	err := client.EnsureFrame(frame)
	if err != nil {
		t.Fatal(err)
	}
	_, err = client.Query(index.BatchQuery(
		frame.SetBit(1, 10),
		frame.SetBit(1, 100),
		frame.Field("foo").SetIntValue(10, 11),
		frame.Field("foo").SetIntValue(100, 15),
	), nil)
	if err != nil {
		t.Fatal(err)
	}
	resp, err := client.Query(frame.Sum(frame.Bitmap(1), "foo"), nil)
	if err != nil {
		t.Fatal(err)
	}
	if resp.Result().Sum != 26 {
		t.Fatalf("Sum 26 != %d", resp.Result().Sum)
	}
	if resp.Result().Count != 2 {
		t.Fatalf("Count 2 != %d", resp.Result().Count)
	}

	resp, err = client.Query(frame.Field("foo").LT(15), nil)
	if err != nil {
		t.Fatal(err)
	}
	if len(resp.Result().Bitmap.Bits) != 1 {
		t.Fatalf("Count 1 != %d", len(resp.Result().Bitmap.Bits))
	}
	if resp.Result().Bitmap.Bits[0] != 10 {
		t.Fatalf("Bit 10 != %d", resp.Result().Bitmap.Bits[0])
	}
}

func TestCreateIntField(t *testing.T) {
	client := getClient()
	options := &FrameOptions{RangeEnabled: true}
	frame, _ := index.Frame("rangeframe-addfield", options)
	err := client.EnsureFrame(frame)
	if err != nil {
		t.Fatal(err)
	}
	err = client.CreateIntField(frame, "foo", 10, 20)
	if err != nil {
		t.Fatal(err)
	}
	_, err = client.Query(index.BatchQuery(
		frame.SetBit(1, 10),
		frame.SetBit(1, 100),
		frame.SetIntFieldValue(10, "foo", 11),
		frame.SetIntFieldValue(100, "foo", 15),
	), nil)
	if err != nil {
		t.Fatal(err)
	}
	resp, err := client.Query(frame.Sum(frame.Bitmap(1), "foo"), nil)
	if err != nil {
		t.Fatal(err)
	}
	if resp.Result().Sum != 26 {
		t.Fatalf("Sum 26 != %d", resp.Result().Sum)
	}
	if resp.Result().Count != 2 {
		t.Fatalf("Count 2 != %d", resp.Result().Count)
	}
}

func TestDeleteField(t *testing.T) {
	client := getClient()
	options := &FrameOptions{}
	options.AddIntField("foo", 10, 20)
	frame, _ := index.Frame("rangeframe-deletefield", options)
	err := client.EnsureFrame(frame)
	if err != nil {
		t.Fatal(err)
	}
	err = client.DeleteField(frame, "foo")
	if err != nil {
		t.Fatal(err)
	}
}

func TestExcludeAttrsBits(t *testing.T) {
	client := getClient()
	frame, _ := index.Frame("excludebitsattrsframe", nil)
	err := client.EnsureFrame(frame)
	if err != nil {
		t.Fatal(err)
	}
	attrs := map[string]interface{}{
		"foo": "bar",
	}
	_, err = client.Query(index.BatchQuery(
		frame.SetBit(1, 100),
		frame.SetRowAttrs(1, attrs),
	), nil)
	if err != nil {
		t.Fatal(err)
	}

	// test exclude bits.
	resp, err := client.Query(frame.Bitmap(1), &QueryOptions{ExcludeBits: true})
	if err != nil {
		t.Fatal(err)
	}
	if len(resp.Result().Bitmap.Bits) != 0 {
		t.Fatalf("bits should be excluded")
	}
	if len(resp.Result().Bitmap.Attributes) != 1 {
		t.Fatalf("attributes should be included")
	}

	// test exclude attributes.
	resp, err = client.Query(frame.Bitmap(1), &QueryOptions{ExcludeAttrs: true})
	if err != nil {
		t.Fatal(err)
	}
	if len(resp.Result().Bitmap.Bits) != 1 {
		t.Fatalf("bits should be included")
	}
	if len(resp.Result().Bitmap.Attributes) != 0 {
		t.Fatalf("attributes should be excluded")
	}
}

func TestImportBitIteratorError(t *testing.T) {
	client := getClient()
	frame, err := index.Frame("not-important", nil)
	if err != nil {
		t.Fatal(err)
	}
	iterator := NewCSVBitIterator(&BrokenReader{})
	err = client.ImportFrame(frame, iterator, 100)
	if err == nil {
		t.Fatalf("import frame should fail with broken reader")
	}
}

func TestImportValueIteratorError(t *testing.T) {
	client := getClient()
	frame, err := index.Frame("not-important", nil)
	if err != nil {
		t.Fatal(err)
	}
	iterator := NewCSVValueIterator(&BrokenReader{})
	err = client.ImportValueFrame(frame, "foo", iterator, 100)
	if err == nil {
		t.Fatalf("import value frame should fail with broken reader")
	}
}

func TestImportFailsOnImportBitsError(t *testing.T) {
	server := getMockServer(500, []byte{}, 0)
	defer server.Close()
	uri, err := NewURIFromAddress(server.URL)
	if err != nil {
		t.Fatal(err)
	}
	client := NewClientWithURI(uri)
	err = client.importBits("foo", "bar", 0, []Bit{})
	if err == nil {
		t.Fatalf("importBits should fail when fetch fragment nodes fails")
	}
}

func TestValueImportFailsOnImportValueError(t *testing.T) {
	server := getMockServer(500, []byte{}, 0)
	defer server.Close()
	uri, err := NewURIFromAddress(server.URL)
	if err != nil {
		t.Fatal(err)
	}
	client := NewClientWithURI(uri)
	err = client.importValues("foo", "bar", 0, "foo", []FieldValue{})
	if err == nil {
		t.Fatalf("importValues should fail when fetch fragment nodes fails")
	}
}

func TestImportFrameFailsIfImportBitsFails(t *testing.T) {
	data := []byte(`[{"host":"non-existing-domain:9999","internalHost":"10101"}]`)
	server := getMockServer(200, data, len(data))
	defer server.Close()
	uri, err := NewURIFromAddress(server.URL)
	if err != nil {
		t.Fatal(err)
	}
	client := NewClientWithURI(uri)
	iterator := NewCSVBitIterator(strings.NewReader("10,7"))
	frame, err := index.Frame("importframe", nil)
	if err != nil {
		t.Fatal(err)
	}
	err = client.ImportFrame(frame, iterator, 10)
	if err == nil {
		t.Fatalf("ImportFrame should fail if importBits fails")
	}
}

func TestImportValueFrameFailsIfImportValuesFails(t *testing.T) {
	data := []byte(`[{"host":"non-existing-domain:9999","internalHost":"10101"}]`)
	server := getMockServer(200, data, len(data))
	defer server.Close()
	uri, err := NewURIFromAddress(server.URL)
	if err != nil {
		t.Fatal(err)
	}
	client := NewClientWithURI(uri)
	iterator := NewCSVValueIterator(strings.NewReader("10,7"))
	frame, err := index.Frame("importframe", nil)
	if err != nil {
		t.Fatal(err)
	}
	err = client.ImportValueFrame(frame, "foo", iterator, 10)
	if err == nil {
		t.Fatalf("ImportValueFrame should fail if importValues fails")
	}
}

func TestImportBitsFailInvalidNodeAddress(t *testing.T) {
	data := []byte(`[{"host":"10101:","internalHost":"doesn'tmatter"}]`)
	server := getMockServer(200, data, len(data))
	defer server.Close()
	uri, err := NewURIFromAddress(server.URL)
	if err != nil {
		t.Fatal(err)
	}
	client := NewClientWithURI(uri)
	err = client.importBits("foo", "bar", 0, []Bit{})
	if err == nil {
		t.Fatalf("importBits should fail on invalid node host")
	}
}

func TestImportValuesFailInvalidNodeAddress(t *testing.T) {
	data := []byte(`[{"host":"10101:","internalHost":"doesn'tmatter"}]`)
	server := getMockServer(200, data, len(data))
	defer server.Close()
	uri, err := NewURIFromAddress(server.URL)
	if err != nil {
		t.Fatal(err)
	}
	client := NewClientWithURI(uri)
	err = client.importValues("foo", "bar", 0, "foo", []FieldValue{})
	if err == nil {
		t.Fatalf("importValues should fail on invalid node host")
	}
}

func TestDecodingFragmentNodesFails(t *testing.T) {
	server := getMockServer(200, []byte("notjson"), 7)
	defer server.Close()
	uri, err := NewURIFromAddress(server.URL)
	if err != nil {
		t.Fatal(err)
	}
	client := NewClientWithURI(uri)
	_, err = client.fetchFragmentNodes("foo", 0)
	if err == nil {
		t.Fatalf("fetchFragmentNodes should fail when response from /fragment/nodes cannot be decoded")
	}
}

func TestImportNodeFails(t *testing.T) {
	server := getMockServer(500, []byte{}, 0)
	defer server.Close()
	uri, err := NewURIFromAddress(server.URL)
	if err != nil {
		t.Fatal(err)
	}
	client := NewClientWithURI(uri)
	importRequest := &pbuf.ImportRequest{
		ColumnIDs:  []uint64{},
		RowIDs:     []uint64{},
		Timestamps: []int64{},
		Index:      "foo",
		Frame:      "bar",
		Slice:      0,
	}
	err = client.importNode(uri, importRequest)
	if err == nil {
		t.Fatalf("importNode should fail when posting to /import fails")
	}
}

func TestImportNodeProtobufMarshalFails(t *testing.T) {
	// even though this function isn't really an integration test,
	// it needs to access importNode which is not
	// available to client_test.go
	client := getClient()
	uri, err := NewURIFromAddress("http://does-not-matter.foo.bar")
	if err != nil {
		t.Fatal(err)
	}
	err = client.importNode(uri, nil)
	if err == nil {
		t.Fatalf("Should have failed")
	}
}

func TestResponseWithInvalidType(t *testing.T) {
	qr := &pbuf.QueryResponse{
		Err: "",
		ColumnAttrSets: []*pbuf.ColumnAttrSet{
			{
				ID: 0,
				Attrs: []*pbuf.Attr{
					{
						Type:        9999,
						StringValue: "NOVAL",
					},
				},
			},
		},
		Results: []*pbuf.QueryResult{},
	}
	data, err := proto.Marshal(qr)
	if err != nil {
		t.Fatal(err)
	}
	server := getMockServer(200, data, -1)
	defer server.Close()
	uri, err := NewURIFromAddress(server.URL)
	if err != nil {
		t.Fatal(err)
	}
	client := NewClientWithURI(uri)
	_, err = client.Query(testFrame.Bitmap(1), nil)
	if err == nil {
		t.Fatalf("Should have failed")
	}
}

func TestStatusFails(t *testing.T) {
	server := getMockServer(404, nil, 0)
	defer server.Close()
	uri, err := NewURIFromAddress(server.URL)
	if err != nil {
		t.Fatal(err)
	}
	client := NewClientWithURI(uri)
	_, err = client.status()
	if err == nil {
		t.Fatalf("Should have failed")
	}
}

func TestStatusUnmarshalFails(t *testing.T) {
	server := getMockServer(200, []byte("foo"), 3)
	defer server.Close()
	uri, err := NewURIFromAddress(server.URL)
	if err != nil {
		t.Fatal(err)
	}
	client := NewClientWithURI(uri)
	_, err = client.status()
	if err == nil {
		t.Fatalf("Should have failed")
	}
}

func TestFetchViewsFails(t *testing.T) {
	server := getMockServer(404, nil, 0)
	defer server.Close()
	uri, err := NewURIFromAddress(server.URL)
	if err != nil {
		t.Fatal(err)
	}
	client := NewClientWithURI(uri)
	frame, _ := index.Frame("viewfail", nil)
	_, err = client.Views(frame)
	if err == nil {
		t.Fatalf("Should have failed")
	}
}

func TestFetchViewsUnmarshalFails(t *testing.T) {
	server := getMockServer(200, []byte("foo"), 3)
	defer server.Close()
	uri, err := NewURIFromAddress(server.URL)
	if err != nil {
		t.Fatal(err)
	}
	client := NewClientWithURI(uri)
	frame, _ := index.Frame("viewfail", nil)
	_, err = client.Views(frame)
	if err == nil {
		t.Fatalf("Should have failed")
	}
}

func TestCreateIntFieldFails(t *testing.T) {
	server := getMockServer(404, nil, 0)
	defer server.Close()
	uri, err := NewURIFromAddress(server.URL)
	if err != nil {
		t.Fatal(err)
	}
	client := NewClientWithURI(uri)
	frame, _ := index.Frame("rangeframe-addfield", nil)
	err = client.CreateIntField(frame, "foo", 10, 20)
	if err == nil {
		t.Fatalf("Should have failed")
	}
}

func TestDeleteFieldFails(t *testing.T) {
	server := getMockServer(404, nil, 0)
	defer server.Close()
	uri, err := NewURIFromAddress(server.URL)
	if err != nil {
		t.Fatal(err)
	}
	client := NewClientWithURI(uri)
	frame, _ := index.Frame("rangeframe-deletefield", nil)
	err = client.DeleteField(frame, "foo")
	if err == nil {
		t.Fatalf("Should have failed")
	}
}

func TestStatusToNodeSlicesForIndex(t *testing.T) {
	client := getClient()
	status := Status{
		Nodes: []StatusNode{
			{
				Scheme: "https",
				Host:   "localhost",
				Port:   10101,
			},
		},
		indexMaxSlice: map[string]uint64{
			index.Name(): 0,
		},
	}
	sliceMap, err := client.statusToNodeSlicesForIndex(status, index.Name())
	if err != nil {
		t.Fatal(err)
	}
	if len(sliceMap) != 1 {
		t.Fatalf("len(sliceMap) %d != %d", 1, len(sliceMap))
	}
	if uri, ok := sliceMap[0]; ok {
		target, _ := NewURIFromAddress(getPilosaBindAddress())
		if !uri.Equals(target) {
			t.Fatalf("slice map should have the correct URI")
		}
	} else {
		t.Fatalf("slice map should have the correct slice")
	}
}

func TestHttpRequest(t *testing.T) {
	client := getClient()
	_, _, err := client.HttpRequest("GET", "/status", nil, nil)
	if err != nil {
		t.Fatal(err)
	}
}

func TestInvalidFieldInStatus(t *testing.T) {
	responseMap := map[string]interface{}{
		"indexes": []map[string]interface{}{{
			"name": "sample-index",
			"frames": []map[string]interface{}{{
				"name": "foo",
				"options": map[string]interface{}{
					"fields": []map[string]interface{}{{
						"name": "$$invalid",
						"type": "int",
						"min":  0,
						"max":  100,
					}},
				}},
			}},
		},
	}
	response, err := json.Marshal(responseMap)
	if err != nil {
		t.Fatal(err)
	}
	server := getMockServer(200, response, -1)
	defer server.Close()
	uri, err := NewURIFromAddress(server.URL)
	if err != nil {
		t.Fatal(err)
	}
	client := NewClientWithURI(uri)
	schema, err = client.Schema()
	if err == nil {
		t.Fatalf("should have failed")
	}
}

func TestSyncSchemaCantCreateIndex(t *testing.T) {
	server := getMockServer(404, nil, 0)
	defer server.Close()
	uri, err := NewURIFromAddress(server.URL)
	if err != nil {
		t.Fatal(err)
	}
	client := NewClientWithURI(uri)
	schema = NewSchema()
	schema.Index("foo", nil)
	err = client.syncSchema(schema, NewSchema())
	if err == nil {
		t.Fatalf("Should have failed")
	}
}

func TestSyncSchemaCantCreateFrame(t *testing.T) {
	server := getMockServer(404, nil, 0)
	defer server.Close()
	uri, err := NewURIFromAddress(server.URL)
	if err != nil {
		t.Fatal(err)
	}
	client := NewClientWithURI(uri)
	schema = NewSchema()
	index, _ := schema.Index("foo", nil)
	index.Frame("fooframe", nil)
	serverSchema := NewSchema()
	serverSchema.Index("foo", nil)
	err = client.syncSchema(schema, serverSchema)
	if err == nil {
		t.Fatalf("Should have failed")
	}
}

func getClient() *Client {
	uri, err := NewURIFromAddress(getPilosaBindAddress())
	if err != nil {
		panic(err)
	}
	client, err := NewClient(uri, TLSConfig(&tls.Config{InsecureSkipVerify: true}))
	if err != nil {
		panic(err)
	}
	return client
}

func getPilosaBindAddress() string {
	for _, kvStr := range os.Environ() {
		kv := strings.SplitN(kvStr, "=", 2)
		if kv[0] == "PILOSA_BIND" {
			return kv[1]
		}
	}
	return "http://:10101"
}

func getMockServer(statusCode int, response []byte, contentLength int) *httptest.Server {
	handler := http.HandlerFunc(func(w http.ResponseWriter, r *http.Request) {
		w.Header().Set("Content-Type", "application/x-protobuf")
		if contentLength >= 0 {
			w.Header().Set("Content-Length", strconv.Itoa(contentLength))
		}
		w.WriteHeader(statusCode)
		if response != nil {
			io.Copy(w, bytes.NewReader(response))
		}
	})
	return httptest.NewServer(handler)
}

type BrokenReader struct{}

func (r BrokenReader) Read(p []byte) (n int, err error) {
	return 0, errors.New("broken reader")
}<|MERGE_RESOLUTION|>--- conflicted
+++ resolved
@@ -48,11 +48,6 @@
 	"testing"
 	"time"
 
-<<<<<<< HEAD
-	"encoding/json"
-
-=======
->>>>>>> 46c8a627
 	"github.com/golang/protobuf/proto"
 	pbuf "github.com/pilosa/go-pilosa/gopilosa_pbuf"
 	"github.com/pkg/errors"
@@ -1467,6 +1462,91 @@
 	}
 }
 
+func TestExportFrameFailure(t *testing.T) {
+	paths := map[string]mockResponseItem{
+		"/status": {
+			content:       []byte(`{"state":"NORMAL","nodes":[{"scheme":"http","host":"localhost","port":10101}]}`),
+			statusCode:    404,
+			contentLength: -1,
+		},
+		"/slices/max": {
+			content:       []byte(`{"standard":{"go-testindex": 0},"inverse":{}}`),
+			statusCode:    404,
+			contentLength: -1,
+		},
+	}
+	server := getMockPathServer(paths)
+	uri, _ := NewURIFromAddress(server.URL)
+	client := NewClientWithURI(uri)
+	_, err := client.ExportFrame(testFrame, "standard")
+	if err == nil {
+		t.Fatal("should have failed")
+	}
+	statusItem := paths["/status"]
+	statusItem.statusCode = 200
+	paths["/status"] = statusItem
+	_, err = client.ExportFrame(testFrame, "standard")
+	if err == nil {
+		t.Fatal("should have failed")
+	}
+	statusItem = paths["/slices/max"]
+	statusItem.statusCode = 200
+	paths["/slices/max"] = statusItem
+	_, err = client.ExportFrame(testFrame, "standard")
+	if err == nil {
+		t.Fatal("should have failed")
+	}
+}
+
+func TestSlicesMaxDecodeFailure(t *testing.T) {
+	server := getMockServer(200, []byte(`{`), 0)
+	defer server.Close()
+	uri, _ := NewURIFromAddress(server.URL)
+	client := NewClientWithURI(uri)
+	_, err := client.slicesMax()
+	if err == nil {
+		t.Fatal("should have failed")
+	}
+}
+
+func TestReadSchemaDecodeFailure(t *testing.T) {
+	server := getMockServer(200, []byte(`{`), 0)
+	defer server.Close()
+	uri, _ := NewURIFromAddress(server.URL)
+	client := NewClientWithURI(uri)
+	_, err := client.readSchema()
+	if err == nil {
+		t.Fatal("should have failed")
+	}
+}
+
+func TestStatusToNodeSlicesForIndexFailure(t *testing.T) {
+	server := getMockServer(200, []byte(`[]`), -1)
+	defer server.Close()
+	uri, _ := NewURIFromAddress(server.URL)
+	client := NewClientWithURI(uri)
+	// no slice
+	status := Status{
+		indexMaxSlice: map[string]uint64{},
+	}
+	_, err := client.statusToNodeSlicesForIndex(status, "foo")
+	if err == nil {
+		t.Fatal("should have failed")
+	}
+
+	// no fragment nodes
+	status = Status{
+		indexMaxSlice: map[string]uint64{
+			"foo": 0,
+		},
+	}
+	_, err = client.statusToNodeSlicesForIndex(status, "foo")
+	if err == nil {
+		t.Fatal("should have failed")
+	}
+
+}
+
 func getClient() *Client {
 	uri, err := NewURIFromAddress(getPilosaBindAddress())
 	if err != nil {
@@ -1503,6 +1583,37 @@
 	return httptest.NewServer(handler)
 }
 
+type mockResponseItem struct {
+	content       []byte
+	contentLength int
+	statusCode    int
+}
+
+func getMockPathServer(responses map[string]mockResponseItem) *httptest.Server {
+	handler := http.HandlerFunc(func(w http.ResponseWriter, r *http.Request) {
+		w.Header().Set("Content-Type", "application/x-protobuf")
+		if item, ok := responses[r.RequestURI]; ok {
+			if item.contentLength >= 0 {
+				w.Header().Set("Content-Length", strconv.Itoa(item.contentLength))
+			} else {
+				w.Header().Set("Content-Length", strconv.Itoa(len(item.content)))
+			}
+			statusCode := item.statusCode
+			if statusCode == 0 {
+				statusCode = 200
+			}
+			w.WriteHeader(statusCode)
+			if item.content != nil {
+				io.Copy(w, bytes.NewReader(item.content))
+			}
+			return
+		}
+		w.WriteHeader(http.StatusNotFound)
+		io.Copy(w, bytes.NewReader([]byte("not found")))
+	})
+	return httptest.NewServer(handler)
+}
+
 type BrokenReader struct{}
 
 func (r BrokenReader) Read(p []byte) (n int, err error) {
